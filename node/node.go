--- conflicted
+++ resolved
@@ -92,7 +92,7 @@
 func (n *ssvNode) Update(data interface{}) {
 	n.logger.Info("Got event from validator storage", zap.Any("log", data))
 
-	if validatorShare, ok := data.(collections.Validator); ok {
+	if validatorShare, ok := data.(collections.ValidatorShare); ok {
 		if _, ok := n.validatorsMap[validatorShare.ValidatorPK.SerializeToHexStr()]; ok {
 			// TODO: override logic TBD
 			return
@@ -147,16 +147,11 @@
 						if err := pubKey.Deserialize(duty.PublicKey); err != nil {
 							n.logger.Error("Failed to deserialize pubkey from duty")
 						}
-<<<<<<< HEAD
 						v := n.validatorsMap[pubKey.SerializeToHexStr()]
-						go v.ExecuteDuty(n.context, prevIdentifier, slot, duty)
-=======
-						v := validatorsMap[pubKey.SerializeToHexStr()]
 						n.logger.Info("starting duty processing start for slot",
 							zap.Uint64("committee_index", duty.GetCommitteeIndex()),
 							zap.Uint64("slot", slot))
-						go v.ExecuteDuty(ctx, prevIdentifier, slot, duty)
->>>>>>> 0a968b3d
+						go v.ExecuteDuty(n.context, prevIdentifier, slot, duty)
 					} else {
 						n.logger.Info("scheduling duty processing start for slot",
 							zap.Time("start_time", n.getSlotStartTime(slot)),
@@ -176,16 +171,12 @@
 }
 
 // setupValidators for each validatorShare with proper ibft wrappers
-<<<<<<< HEAD
 func (n *ssvNode) setupValidators(ctx context.Context) {
 	validatorShares, err := n.validatorStorage.GetAllValidatorShares()
 	if err != nil {
 		n.logger.Fatal("Failed to get all validator shares", zap.Error(err))
 	}
 
-=======
-func (n *ssvNode) setupValidators(ctx context.Context, validatorsShare []*collections.ValidatorShare) map[string]*validator.Validator {
->>>>>>> 0a968b3d
 	res := make(map[string]*validator.Validator)
 	for _, validatorShare := range validatorShares {
 		res[validatorShare.ValidatorPK.SerializeToHexStr()] = validator.New(ctx, n.logger, validatorShare, n.ibftStorage, n.network, n.ethNetwork, n.beacon, validator.Options{
