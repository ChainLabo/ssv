--- conflicted
+++ resolved
@@ -88,15 +88,11 @@
                   - key: kubernetes.io/role
                     operator: In
                     values:
-<<<<<<< HEAD
-                      - ssv-node
-=======
                       - ssv-main
                   - key: beta.kubernetes.io/instance-type
                     operator: In
                     values:
                       - m5a.4xlarge                        
->>>>>>> 17e380ae
       containers:
       - name: ssv-exporter
         image: REPLACE_DOCKER_REPO:REPLACE_IMAGETAG 
