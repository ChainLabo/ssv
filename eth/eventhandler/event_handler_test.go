--- conflicted
+++ resolved
@@ -33,11 +33,8 @@
 	"github.com/bloxapp/ssv/eth/simulator/simcontract"
 	ibftstorage "github.com/bloxapp/ssv/ibft/storage"
 	"github.com/bloxapp/ssv/networkconfig"
-<<<<<<< HEAD
+	operatordatastore "github.com/bloxapp/ssv/operator/datastore"
 	"github.com/bloxapp/ssv/operator/keys"
-=======
-	operatordatastore "github.com/bloxapp/ssv/operator/datastore"
->>>>>>> c9feac37
 	operatorstorage "github.com/bloxapp/ssv/operator/storage"
 	"github.com/bloxapp/ssv/operator/validator"
 	"github.com/bloxapp/ssv/operator/validator/mocks"
@@ -1315,13 +1312,8 @@
 			parser,
 			validatorCtrl,
 			*network,
-<<<<<<< HEAD
-			validatorCtrl,
+			operatorDataStore,
 			operator.privateKey,
-=======
-			operatorDataStore,
-			nodeStorage.GetPrivateKey,
->>>>>>> c9feac37
 			keyManager,
 			bc,
 			storageMap,
@@ -1357,13 +1349,8 @@
 		parser,
 		validatorCtrl,
 		*network,
-<<<<<<< HEAD
-		validatorCtrl,
+		operatorDataStore,
 		operator.privateKey,
-=======
-		operatorDataStore,
-		nodeStorage.GetPrivateKey,
->>>>>>> c9feac37
 		keyManager,
 		bc,
 		storageMap,
