// Package validation provides functions and structures for validating messages.
package validation

// validator.go contains main code for validation and most of the rule checks.

import (
	"bytes"
	"context"
	"crypto/rsa"
	"encoding/hex"
	"fmt"
	"strings"
	"sync"
	"time"

	"github.com/attestantio/go-eth2-client/spec/phase0"
	specqbft "github.com/bloxapp/ssv-spec/qbft"
	spectypes "github.com/bloxapp/ssv-spec/types"
	"github.com/cornelk/hashmap"
	"github.com/jellydator/ttlcache/v3"
	pubsub "github.com/libp2p/go-libp2p-pubsub"
	"github.com/libp2p/go-libp2p/core/peer"
	"github.com/pkg/errors"
	"go.uber.org/zap"
	"go.uber.org/zap/zapcore"
	"golang.org/x/exp/slices"

	"github.com/bloxapp/ssv/logging/fields"
	"github.com/bloxapp/ssv/monitoring/metricsreporter"
	"github.com/bloxapp/ssv/network/commons"
	"github.com/bloxapp/ssv/networkconfig"
	"github.com/bloxapp/ssv/operator/duties/dutystore"
	operatorstorage "github.com/bloxapp/ssv/operator/storage"
	ssvmessage "github.com/bloxapp/ssv/protocol/v2/message"
	"github.com/bloxapp/ssv/protocol/v2/ssv/queue"
	ssvtypes "github.com/bloxapp/ssv/protocol/v2/types"
)

const (
	// lateMessageMargin is the duration past a message's TTL in which it is still considered valid.
	lateMessageMargin = time.Second * 3

	// clockErrorTolerance is the maximum amount of clock error we expect to see between nodes.
	clockErrorTolerance = time.Millisecond * 50

	maxMessageSize             = maxConsensusMsgSize
	maxConsensusMsgSize        = 8388608
	maxPartialSignatureMsgSize = 1952
	allowedRoundsInFuture      = 1
	allowedRoundsInPast        = 2
	lateSlotAllowance          = 2
	signatureSize              = 96
	maxDutiesPerEpoch          = 2
)

// MessageValidator is an interface that combines both PubsubMessageValidator and SSVMessageValidator.
type MessageValidator interface {
	ValidatorForTopic(topic string) func(ctx context.Context, p peer.ID, pmsg *pubsub.Message) pubsub.ValidationResult
	ValidatePubsubMessage(ctx context.Context, p peer.ID, pmsg *pubsub.Message) pubsub.ValidationResult
	ValidateSSVMessage(ssvMessage *spectypes.SSVMessage) (*queue.DecodedSSVMessage, Descriptor, error)
	Start()
	Stop()
}

type messageValidator struct {
	logger                  *zap.Logger
	metrics                 metricsreporter.MetricsReporter
	netCfg                  networkconfig.NetworkConfig
	state                   *ttlcache.Cache[ConsensusID, *ConsensusState]
	cacheTTL                time.Duration
	nodeStorage             operatorstorage.Storage
	dutyStore               *dutystore.Store
	ownOperatorID           spectypes.OperatorID
	operatorIDToPubkeyCache *hashmap.Map[spectypes.OperatorID, *rsa.PublicKey]

	// validationLocks is a map of lock per SSV message ID to
	// prevent concurrent access to the same state.
	validationLocks map[spectypes.MessageID]*sync.Mutex
	validationMutex sync.Mutex

	selfPID    peer.ID
	selfAccept bool
}

// NewMessageValidator returns a new MessageValidator with the given network configuration and options.
func NewMessageValidator(netCfg networkconfig.NetworkConfig, opts ...Option) MessageValidator {
	epochDuration := time.Duration(netCfg.SlotsPerEpoch()) * netCfg.SlotDurationSec()
	cacheTTL := 2 * epochDuration

	mv := &messageValidator{
<<<<<<< HEAD
		logger:  zap.NewNop(),
		metrics: &nopMetrics{},
		netCfg:  netCfg,
		state: ttlcache.New[ConsensusID, *ConsensusState](
			ttlcache.WithTTL[ConsensusID, *ConsensusState](cacheTTL),
		),
		cacheTTL:                cacheTTL,
=======
		logger:                  zap.NewNop(),
		metrics:                 metricsreporter.NewNop(),
		netCfg:                  netCfg,
>>>>>>> c4e1e1be
		operatorIDToPubkeyCache: hashmap.New[spectypes.OperatorID, *rsa.PublicKey](),
		validationLocks:         make(map[spectypes.MessageID]*sync.Mutex),
	}

	for _, opt := range opts {
		opt(mv)
	}

	return mv
}

// Option represents a functional option for configuring a messageValidator.
type Option func(validator *messageValidator)

// WithLogger sets the logger for the messageValidator.
func WithLogger(logger *zap.Logger) Option {
	return func(mv *messageValidator) {
		mv.logger = logger
	}
}

// WithMetrics sets the metrics for the messageValidator.
func WithMetrics(metrics metricsreporter.MetricsReporter) Option {
	return func(mv *messageValidator) {
		mv.metrics = metrics
	}
}

// WithDutyStore sets the duty store for the messageValidator.
func WithDutyStore(dutyStore *dutystore.Store) Option {
	return func(mv *messageValidator) {
		mv.dutyStore = dutyStore
	}
}

// WithOwnOperatorID sets the operator ID for the messageValidator.
func WithOwnOperatorID(id spectypes.OperatorID) Option {
	return func(mv *messageValidator) {
		mv.ownOperatorID = id
	}
}

// WithNodeStorage sets the node storage for the messageValidator.
func WithNodeStorage(nodeStorage operatorstorage.Storage) Option {
	return func(mv *messageValidator) {
		mv.nodeStorage = nodeStorage
	}
}

// WithSelfAccept blindly accepts messages sent from self. Useful for testing.
func WithSelfAccept(selfPID peer.ID, selfAccept bool) Option {
	return func(mv *messageValidator) {
		mv.selfPID = selfPID
		mv.selfAccept = selfAccept
	}
}

// ConsensusDescriptor provides details about the consensus for a message. It's used for logging and metrics.
type ConsensusDescriptor struct {
	Round           specqbft.Round
	QBFTMessageType specqbft.MessageType
	Signers         []spectypes.OperatorID
	Committee       []*spectypes.Operator
}

// Descriptor provides details about a message. It's used for logging and metrics.
type Descriptor struct {
	ValidatorPK    spectypes.ValidatorPK
	Role           spectypes.BeaconRole
	SSVMessageType spectypes.MsgType
	Slot           phase0.Slot
	Consensus      *ConsensusDescriptor
}

// Fields returns zap logging fields for the descriptor.
func (d Descriptor) Fields() []zapcore.Field {
	result := []zapcore.Field{
		fields.Validator(d.ValidatorPK),
		fields.Role(d.Role),
		zap.String("ssv_message_type", ssvmessage.MsgTypeToString(d.SSVMessageType)),
		fields.Slot(d.Slot),
	}

	if d.Consensus != nil {
		var committee []spectypes.OperatorID
		for _, o := range d.Consensus.Committee {
			committee = append(committee, o.OperatorID)
		}

		result = append(result,
			fields.Round(d.Consensus.Round),
			zap.String("qbft_message_type", ssvmessage.QBFTMsgTypeToString(d.Consensus.QBFTMessageType)),
			zap.Uint64s("signers", d.Consensus.Signers),
			zap.Uint64s("committee", committee),
		)
	}

	return result
}

// String provides a string representation of the descriptor. It may be useful for logging.
func (d Descriptor) String() string {
	sb := strings.Builder{}
	sb.WriteString(fmt.Sprintf("validator PK: %v, role: %v, ssv message type: %v, slot: %v",
		hex.EncodeToString(d.ValidatorPK),
		d.Role.String(),
		ssvmessage.MsgTypeToString(d.SSVMessageType),
		d.Slot,
	))

	if d.Consensus != nil {
		var committee []spectypes.OperatorID
		for _, o := range d.Consensus.Committee {
			committee = append(committee, o.OperatorID)
		}

		sb.WriteString(fmt.Sprintf(", round: %v, qbft message type: %v, signers: %v, committee: %v",
			d.Consensus.Round,
			ssvmessage.QBFTMsgTypeToString(d.Consensus.QBFTMessageType),
			d.Consensus.Signers,
			committee,
		))
	}

	return sb.String()
}

func (mv *messageValidator) Start() {
	go mv.state.Start()
}

func (mv *messageValidator) Stop() {
	mv.state.Stop()
}

// ValidatorForTopic returns a validation function for the given topic.
// This function can be used to validate messages within the libp2p pubsub framework.
func (mv *messageValidator) ValidatorForTopic(_ string) func(ctx context.Context, p peer.ID, pmsg *pubsub.Message) pubsub.ValidationResult {
	return mv.ValidatePubsubMessage
}

// ValidatePubsubMessage validates the given pubsub message.
// Depending on the outcome, it will return one of the pubsub validation results (Accept, Ignore, or Reject).
func (mv *messageValidator) ValidatePubsubMessage(_ context.Context, peerID peer.ID, pmsg *pubsub.Message) pubsub.ValidationResult {
	if mv.selfAccept && peerID == mv.selfPID {
		msg, _ := commons.DecodeNetworkMsg(pmsg.Data)
		decMsg, _ := queue.DecodeSSVMessage(msg)
		pmsg.ValidatorData = decMsg
		return pubsub.ValidationAccept
	}

	start := time.Now()
	var validationDurationLabels []string // TODO: implement

	defer func() {
		sinceStart := time.Since(start)
		mv.metrics.MessageValidationDuration(sinceStart, validationDurationLabels...)
	}()

	decodedMessage, descriptor, err := mv.validateP2PMessage(pmsg, time.Now())
	round := specqbft.Round(0)
	if descriptor.Consensus != nil {
		round = descriptor.Consensus.Round
	}

	f := append(descriptor.Fields(), fields.PeerID(peerID))

	if err != nil {
		var valErr Error
		if errors.As(err, &valErr) {
			if valErr.Reject() {
				if !valErr.Silent() {
					f = append(f, zap.Error(err))
					mv.logger.Debug("rejecting invalid message", f...)
				}

				mv.metrics.MessageRejected(valErr.Text(), descriptor.Role, round)
				return pubsub.ValidationReject
			}

			if !valErr.Silent() {
				f = append(f, zap.Error(err))
				mv.logger.Debug("ignoring invalid message", f...)
			}
			mv.metrics.MessageIgnored(valErr.Text(), descriptor.Role, round)
			return pubsub.ValidationIgnore
		}

		mv.metrics.MessageIgnored(err.Error(), descriptor.Role, round)
		f = append(f, zap.Error(err))
		mv.logger.Debug("ignoring invalid message", f...)
		return pubsub.ValidationIgnore
	}

	pmsg.ValidatorData = decodedMessage

	mv.metrics.MessageAccepted(descriptor.Role, round)

	return pubsub.ValidationAccept
}

// ValidateSSVMessage validates the given SSV message.
// If successful, it returns the decoded message and its descriptor. Otherwise, it returns an error.
func (mv *messageValidator) ValidateSSVMessage(ssvMessage *spectypes.SSVMessage) (*queue.DecodedSSVMessage, Descriptor, error) {
	return mv.validateSSVMessage(ssvMessage, time.Now(), nil)
}

func (mv *messageValidator) validateP2PMessage(pMsg *pubsub.Message, receivedAt time.Time) (*queue.DecodedSSVMessage, Descriptor, error) {
	topic := pMsg.GetTopic()

	mv.metrics.ActiveMsgValidation(topic)
	mv.metrics.MessagesReceivedFromPeer(pMsg.ReceivedFrom)
	mv.metrics.MessagesReceivedTotal()

	defer mv.metrics.ActiveMsgValidationDone(topic)

	messageData := pMsg.GetData()

	var signatureVerifier func() error

	currentEpoch := mv.netCfg.Beacon.EstimatedEpochAtSlot(mv.netCfg.Beacon.EstimatedSlotAtTime(receivedAt.Unix()))
	if currentEpoch > mv.netCfg.PermissionlessActivationEpoch {
		decMessageData, operatorID, signature, err := commons.DecodeSignedSSVMessage(messageData)
		messageData = decMessageData
		if err != nil {
			e := ErrMalformedSignedMessage
			e.innerErr = err
			return nil, Descriptor{}, e
		}

		signatureVerifier = func() error {
			mv.metrics.MessageValidationRSAVerifications()
			return mv.verifyRSASignature(messageData, operatorID, signature)
		}
	}

	if len(messageData) == 0 {
		return nil, Descriptor{}, ErrPubSubMessageHasNoData
	}

	mv.metrics.MessageSize(len(messageData))

	// Max possible MsgType + MsgID + Data plus 10% for encoding overhead
	const maxMsgSize = 4 + 56 + 8388668
	const maxEncodedMsgSize = maxMsgSize + maxMsgSize/10
	if len(messageData) > maxEncodedMsgSize {
		e := ErrPubSubDataTooBig
		e.got = len(messageData)
		return nil, Descriptor{}, e
	}

	msg, err := commons.DecodeNetworkMsg(messageData)
	if err != nil {
		e := ErrMalformedPubSubMessage
		e.innerErr = err
		return nil, Descriptor{}, e
	}

	if msg == nil {
		return nil, Descriptor{}, ErrEmptyPubSubMessage
	}

	// Check if the message was sent on the right topic.
	currentTopic := pMsg.GetTopic()
	currentTopicBaseName := commons.GetTopicBaseName(currentTopic)
	topics := commons.ValidatorTopicID(msg.GetID().GetPubKey())

	topicFound := false
	for _, tp := range topics {
		if tp == currentTopicBaseName {
			topicFound = true
			break
		}
	}
	if !topicFound {
		return nil, Descriptor{}, ErrTopicNotFound
	}

	mv.metrics.SSVMessageType(msg.MsgType)

	return mv.validateSSVMessage(msg, receivedAt, signatureVerifier)
}

func (mv *messageValidator) validateSSVMessage(ssvMessage *spectypes.SSVMessage, receivedAt time.Time, signatureVerifier func() error) (*queue.DecodedSSVMessage, Descriptor, error) {
	var descriptor Descriptor

	if len(ssvMessage.Data) == 0 {
		return nil, descriptor, ErrEmptyData
	}

	if len(ssvMessage.Data) > maxMessageSize {
		err := ErrSSVDataTooBig
		err.got = len(ssvMessage.Data)
		err.want = maxMessageSize
		return nil, descriptor, err
	}

	if !bytes.Equal(ssvMessage.MsgID.GetDomain(), mv.netCfg.Domain[:]) {
		err := ErrWrongDomain
		err.got = hex.EncodeToString(ssvMessage.MsgID.GetDomain())
		err.want = hex.EncodeToString(mv.netCfg.Domain[:])
		return nil, descriptor, err
	}

	validatorPK := ssvMessage.GetID().GetPubKey()
	role := ssvMessage.GetID().GetRoleType()
	descriptor.Role = role
	descriptor.ValidatorPK = validatorPK

	if !mv.validRole(role) {
		return nil, descriptor, ErrInvalidRole
	}

	publicKey, err := ssvtypes.DeserializeBLSPublicKey(validatorPK)
	if err != nil {
		e := ErrDeserializePublicKey
		e.innerErr = err
		return nil, descriptor, e
	}

	var share *ssvtypes.SSVShare
	if mv.nodeStorage != nil {
		share = mv.nodeStorage.Shares().Get(nil, publicKey.Serialize())
		if share == nil {
			e := ErrUnknownValidator
			e.got = publicKey.SerializeToHexStr()
			return nil, descriptor, e
		}

		if share.Liquidated {
			return nil, descriptor, ErrValidatorLiquidated
		}

		if share.BeaconMetadata == nil {
			return nil, descriptor, ErrNoShareMetadata
		}

		if !share.BeaconMetadata.IsAttesting() {
			err := ErrValidatorNotAttesting
			err.got = share.BeaconMetadata.Status.String()
			return nil, descriptor, err
		}
	}

	msg, err := queue.DecodeSSVMessage(ssvMessage)
	if err != nil {
		if errors.Is(err, queue.ErrUnknownMessageType) {
			e := ErrUnknownSSVMessageType
			e.got = ssvMessage.GetType()
			return nil, descriptor, e
		}

		e := ErrMalformedMessage
		e.innerErr = err
		return nil, descriptor, e
	}

	// Lock this SSV message ID to prevent concurrent access to the same state.
	mv.validationMutex.Lock()
	mutex, ok := mv.validationLocks[msg.GetID()]
	if !ok {
		mutex = &sync.Mutex{}
		mv.validationLocks[msg.GetID()] = mutex
	}
	mutex.Lock()
	defer mutex.Unlock()
	mv.validationMutex.Unlock()

	descriptor.SSVMessageType = ssvMessage.MsgType

	if mv.nodeStorage != nil {
		switch ssvMessage.MsgType {
		case spectypes.SSVConsensusMsgType:
			if len(msg.Data) > maxConsensusMsgSize {
				e := ErrSSVDataTooBig
				e.got = len(ssvMessage.Data)
				e.want = maxConsensusMsgSize
				return nil, descriptor, e
			}

			signedMessage := msg.Body.(*specqbft.SignedMessage)
			consensusDescriptor, slot, err := mv.validateConsensusMessage(share, signedMessage, msg.GetID(), receivedAt, signatureVerifier)
			descriptor.Consensus = &consensusDescriptor
			descriptor.Slot = slot
			if err != nil {
				return nil, descriptor, err
			}

		case spectypes.SSVPartialSignatureMsgType:
			if len(msg.Data) > maxPartialSignatureMsgSize {
				e := ErrSSVDataTooBig
				e.got = len(ssvMessage.Data)
				e.want = maxPartialSignatureMsgSize
				return nil, descriptor, e
			}

			partialSignatureMessage := msg.Body.(*spectypes.SignedPartialSignatureMessage)
			slot, err := mv.validatePartialSignatureMessage(share, partialSignatureMessage, msg.GetID(), signatureVerifier)
			descriptor.Slot = slot
			if err != nil {
				return nil, descriptor, err
			}

		case ssvmessage.SSVEventMsgType:
			return nil, descriptor, ErrEventMessage

		case spectypes.DKGMsgType:
			return nil, descriptor, ErrDKGMessage
		}
	}

	return msg, descriptor, nil
}

func (mv *messageValidator) containsSignerFunc(signer spectypes.OperatorID) func(operator *spectypes.Operator) bool {
	return func(operator *spectypes.Operator) bool {
		return operator.OperatorID == signer
	}
}

func (mv *messageValidator) validateSignatureFormat(signature []byte) error {
	if len(signature) != signatureSize {
		e := ErrWrongSignatureSize
		e.got = len(signature)
		return e
	}

	if [signatureSize]byte(signature) == [signatureSize]byte{} {
		return ErrZeroSignature
	}
	return nil
}

func (mv *messageValidator) commonSignerValidation(signer spectypes.OperatorID, share *ssvtypes.SSVShare) error {
	if signer == 0 {
		return ErrZeroSigner
	}

	if !slices.ContainsFunc(share.Committee, mv.containsSignerFunc(signer)) {
		return ErrSignerNotInCommittee
	}

	return nil
}

func (mv *messageValidator) validateSlotTime(messageSlot phase0.Slot, role spectypes.BeaconRole, receivedAt time.Time) error {
	if mv.earlyMessage(messageSlot, receivedAt) {
		return ErrEarlyMessage
	}

	if lateness := mv.lateMessage(messageSlot, role, receivedAt); lateness > 0 {
		e := ErrLateMessage
		e.got = fmt.Sprintf("late by %v", lateness)
		return e
	}

	return nil
}

func (mv *messageValidator) earlyMessage(slot phase0.Slot, receivedAt time.Time) bool {
	return mv.netCfg.Beacon.GetSlotEndTime(mv.netCfg.Beacon.EstimatedSlotAtTime(receivedAt.Unix())).
		Add(-clockErrorTolerance).Before(mv.netCfg.Beacon.GetSlotStartTime(slot))
}

func (mv *messageValidator) lateMessage(slot phase0.Slot, role spectypes.BeaconRole, receivedAt time.Time) time.Duration {
	var ttl phase0.Slot
	switch role {
	case spectypes.BNRoleProposer, spectypes.BNRoleSyncCommittee, spectypes.BNRoleSyncCommitteeContribution:
		ttl = 1 + lateSlotAllowance
	case spectypes.BNRoleAttester, spectypes.BNRoleAggregator:
		ttl = phase0.Slot(mv.netCfg.SlotsPerEpoch()) + lateSlotAllowance
	case spectypes.BNRoleValidatorRegistration, spectypes.BNRoleVoluntaryExit:
		return 0
	}

	deadline := mv.netCfg.Beacon.GetSlotStartTime(slot + ttl).
		Add(lateMessageMargin).Add(clockErrorTolerance)

	return mv.netCfg.Beacon.GetSlotStartTime(mv.netCfg.Beacon.EstimatedSlotAtTime(receivedAt.Unix())).
		Sub(deadline)
}

func (mv *messageValidator) consensusState(messageID spectypes.MessageID) *ConsensusState {
	id := ConsensusID{
		PubKey: phase0.BLSPubKey(messageID.GetPubKey()),
		Role:   messageID.GetRoleType(),
	}

	if csItem := mv.state.Get(id); csItem != nil {
		return csItem.Value()
	}

	cs := &ConsensusState{
		Signers: hashmap.New[spectypes.OperatorID, *SignerState](),
	}
	mv.state.Set(id, cs, mv.cacheTTL)
	return cs
}<|MERGE_RESOLUTION|>--- conflicted
+++ resolved
@@ -88,19 +88,13 @@
 	cacheTTL := 2 * epochDuration
 
 	mv := &messageValidator{
-<<<<<<< HEAD
 		logger:  zap.NewNop(),
-		metrics: &nopMetrics{},
+		metrics: metricsreporter.NewNop(),
 		netCfg:  netCfg,
 		state: ttlcache.New[ConsensusID, *ConsensusState](
 			ttlcache.WithTTL[ConsensusID, *ConsensusState](cacheTTL),
 		),
 		cacheTTL:                cacheTTL,
-=======
-		logger:                  zap.NewNop(),
-		metrics:                 metricsreporter.NewNop(),
-		netCfg:                  netCfg,
->>>>>>> c4e1e1be
 		operatorIDToPubkeyCache: hashmap.New[spectypes.OperatorID, *rsa.PublicKey](),
 		validationLocks:         make(map[spectypes.MessageID]*sync.Mutex),
 	}
