--- conflicted
+++ resolved
@@ -69,19 +69,6 @@
 }
 
 type messageValidator struct {
-<<<<<<< HEAD
-	logger           *zap.Logger
-	metrics          metrics
-	netCfg           networkconfig.NetworkConfig
-	index            sync.Map
-	shareStorage     registrystorage.Shares
-	dutyStore        *dutystore.Store
-	ownOperatorID    spectypes.OperatorID
-	verifySignatures bool
-
-	selfPID    peer.ID
-	selfAccept bool
-=======
 	logger                  *zap.Logger
 	metrics                 metrics
 	netCfg                  networkconfig.NetworkConfig
@@ -90,7 +77,9 @@
 	dutyStore               *dutystore.Store
 	ownOperatorID           spectypes.OperatorID
 	operatorIDToPubkeyCache *hashmap.Map[spectypes.OperatorID, *rsa.PublicKey]
->>>>>>> aa4e88dc
+
+	selfPID    peer.ID
+	selfAccept bool
 }
 
 // NewMessageValidator returns a new MessageValidator with the given network configuration and options.
@@ -233,15 +222,11 @@
 
 // ValidatePubsubMessage validates the given pubsub message.
 // Depending on the outcome, it will return one of the pubsub validation results (Accept, Ignore, or Reject).
-<<<<<<< HEAD
-func (mv *messageValidator) ValidatePubsubMessage(ctx context.Context, p peer.ID, pmsg *pubsub.Message) (result pubsub.ValidationResult) {
-	if mv.selfAccept && p == mv.selfPID {
+func (mv *messageValidator) ValidatePubsubMessage(ctx context.Context, peerID peer.ID, pmsg *pubsub.Message) (result pubsub.ValidationResult) {
+	if mv.selfAccept && peerID == mv.selfPID {
 		return pubsub.ValidationAccept
 	}
 
-=======
-func (mv *messageValidator) ValidatePubsubMessage(_ context.Context, peerID peer.ID, pmsg *pubsub.Message) pubsub.ValidationResult {
->>>>>>> aa4e88dc
 	start := time.Now()
 	var validationDurationLabels []string // TODO: implement
 
