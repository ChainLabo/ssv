--- conflicted
+++ resolved
@@ -4,6 +4,7 @@
 // validator.go contains main code for validation and most of the rule checks.
 
 import (
+	"bytes"
 	"context"
 	"encoding/hex"
 	"fmt"
@@ -387,18 +388,6 @@
 		err.want = maxMessageSize
 		return nil, descriptor, err
 	}
-<<<<<<< HEAD
-	// domain := mv.netCfg.DomainType()
-	// if !bytes.Equal(ssvMessage.MsgID.GetDomain(), domain[:]) {
-	// 	err := ErrWrongDomain
-	// 	err.got = hex.EncodeToString(ssvMessage.MsgID.GetDomain())
-	// 	err.want = hex.EncodeToString(domain[:])
-	// 	return nil, descriptor, err
-	// }
-
-	validatorPK := ssvMessage.GetID().GetPubKey()
-	role := ssvMessage.GetID().GetRoleType()
-=======
 	domain := mv.netCfg.DomainType()
 	if !bytes.Equal(ssvMessage.MsgID.GetDomain(), domain[:]) {
 		err := ErrWrongDomain
@@ -409,7 +398,6 @@
 
 	validatorPK := spectypes.MessageID(ssvMessage.GetID()).GetPubKey()
 	role := spectypes.MessageID(ssvMessage.GetID()).GetRoleType()
->>>>>>> de5b6459
 	descriptor.Role = role
 	descriptor.ValidatorPK = validatorPK
 
