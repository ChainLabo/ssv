--- conflicted
+++ resolved
@@ -6,9 +6,10 @@
 	"fmt"
 
 	pubsub "github.com/libp2p/go-libp2p-pubsub"
-	spectypes "github.com/ssvlabs/ssv-spec/types"
 	"golang.org/x/exp/slices"
 
+	spectypes "github.com/ssvlabs/ssv-spec/types"
+	"github.com/ssvlabs/ssv/network/commons"
 	ssvmessage "github.com/ssvlabs/ssv/protocol/v2/message"
 )
 
@@ -147,7 +148,6 @@
 	}
 }
 
-<<<<<<< HEAD
 // topicMatches checks if the message was sent on the right topic.
 func (mv *messageValidator) topicMatches(ssvMessage *spectypes.SSVMessage, topic string) bool {
 	var topics []string
@@ -160,8 +160,6 @@
 	return slices.Contains(topics, commons.GetTopicBaseName(topic))
 }
 
-=======
->>>>>>> def8109c
 func (mv *messageValidator) belongsToCommittee(operatorIDs []spectypes.OperatorID, committee []spectypes.OperatorID) error {
 	// Rule: Signers must belong to validator committee or CommitteeID
 	for _, signer := range operatorIDs {
