package validation

import (
	"bytes"
	"crypto/rsa"
	"crypto/sha256"
	"encoding/hex"
	"fmt"
	"math"
	"testing"
	"time"

	eth2apiv1 "github.com/attestantio/go-eth2-client/api/v1"
	"github.com/attestantio/go-eth2-client/spec/phase0"
	pubsub "github.com/libp2p/go-libp2p-pubsub"
	pspb "github.com/libp2p/go-libp2p-pubsub/pb"
	specqbft "github.com/ssvlabs/ssv-spec/qbft"
	spectypes "github.com/ssvlabs/ssv-spec/types"
	spectestingutils "github.com/ssvlabs/ssv-spec/types/testingutils"
	"github.com/stretchr/testify/require"
	eth2types "github.com/wealdtech/go-eth2-types/v2"
	"go.uber.org/mock/gomock"
	"go.uber.org/zap/zaptest"
	"golang.org/x/exp/maps"
	"golang.org/x/exp/slices"

	"github.com/ssvlabs/ssv/message/signatureverifier"
	"github.com/ssvlabs/ssv/network/commons"
	"github.com/ssvlabs/ssv/networkconfig"
	"github.com/ssvlabs/ssv/operator/duties/dutystore"
	"github.com/ssvlabs/ssv/operator/storage"
	beaconprotocol "github.com/ssvlabs/ssv/protocol/v2/blockchain/beacon"
	"github.com/ssvlabs/ssv/protocol/v2/message"
	"github.com/ssvlabs/ssv/protocol/v2/qbft/roundtimer"
	ssvtypes "github.com/ssvlabs/ssv/protocol/v2/types"
	registrystorage "github.com/ssvlabs/ssv/registry/storage"
	"github.com/ssvlabs/ssv/registry/storage/mocks"
	"github.com/ssvlabs/ssv/storage/basedb"
	"github.com/ssvlabs/ssv/storage/kv"
)

func Test_ValidateSSVMessage(t *testing.T) {
	ctrl := gomock.NewController(t)

	logger := zaptest.NewLogger(t)
	db, err := kv.NewInMemory(logger, basedb.Options{})
	require.NoError(t, err)

	ns, err := storage.NewNodeStorage(logger, db)
	require.NoError(t, err)

	netCfg := networkconfig.TestNetwork

	ks := spectestingutils.Testing4SharesSet()
	shares := generateShares(t, ks, ns, netCfg)

	dutyStore := dutystore.New()
	validatorStore := mocks.NewMockValidatorStore(ctrl)

	committee := maps.Keys(ks.Shares)
	slices.Sort(committee)

	committeeID := shares.active.CommitteeID()

	validatorStore.EXPECT().Committee(gomock.Any()).DoAndReturn(func(id spectypes.CommitteeID) *registrystorage.Committee {
		if id == committeeID {
			beaconMetadata1 := *shares.active.BeaconMetadata
			beaconMetadata2 := beaconMetadata1
			beaconMetadata2.Index = beaconMetadata1.Index + 1
			beaconMetadata3 := beaconMetadata2
			beaconMetadata3.Index = beaconMetadata2.Index + 1

			share1 := *shares.active
			share1.BeaconMetadata = &beaconMetadata1
			share2 := share1
			share2.ValidatorIndex = share1.ValidatorIndex + 1
			share2.BeaconMetadata = &beaconMetadata2
			share3 := share2
			share3.ValidatorIndex = share2.ValidatorIndex + 1
			share3.BeaconMetadata = &beaconMetadata3
			return &registrystorage.Committee{
				ID:        id,
				Operators: committee,
				Validators: []*ssvtypes.SSVShare{
					&share1,
					&share2,
					&share3,
				},
			}
		}

		return nil
	}).AnyTimes()

	validatorStore.EXPECT().Validator(gomock.Any()).DoAndReturn(func(pubKey []byte) *ssvtypes.SSVShare {
		for _, share := range []*ssvtypes.SSVShare{
			shares.active,
			shares.liquidated,
			shares.inactive,
			shares.nonUpdatedMetadata,
			shares.nonUpdatedMetadataNextEpoch,
			shares.noMetadata,
		} {
			if bytes.Equal(share.ValidatorPubKey[:], pubKey) {
				return share
			}
		}
		return nil
	}).AnyTimes()

	signatureVerifier := signatureverifier.NewMockSignatureVerifier(ctrl)
	signatureVerifier.EXPECT().VerifySignature(gomock.Any(), gomock.Any(), gomock.Any()).Return(nil).AnyTimes()

	wrongSignatureVerifier := signatureverifier.NewMockSignatureVerifier(ctrl)
	wrongSignatureVerifier.EXPECT().VerifySignature(gomock.Any(), gomock.Any(), gomock.Any()).Return(fmt.Errorf("test")).AnyTimes()

	committeeRole := spectypes.RoleCommittee
	nonCommitteeRole := spectypes.RoleAggregator

	encodedCommitteeID := append(bytes.Repeat([]byte{0}, 16), committeeID[:]...)
	committeeIdentifier := spectypes.NewMsgID(netCfg.Domain, encodedCommitteeID, committeeRole)
	nonCommitteeIdentifier := spectypes.NewMsgID(netCfg.Domain, ks.ValidatorPK.Serialize(), nonCommitteeRole)

	// Message validation happy flow, messages are not ignored or rejected and there are no errors
	t.Run("happy flow", func(t *testing.T) {
		validator := New(netCfg, validatorStore, dutyStore, signatureVerifier).(*messageValidator)

		slot := netCfg.Beacon.FirstSlotAtEpoch(1)
		signedSSVMessage := generateSignedMessage(ks, committeeIdentifier, slot)

		receivedAt := netCfg.Beacon.GetSlotStartTime(slot)
<<<<<<< HEAD
		topicID := commons.CommitteeTopicID(spectypes.CommitteeID(signedSSVMessage.SSVMessage.MsgID.GetDutyExecutorID()[16:]))[0]
=======
		topicID := commons.CommitteeTopicID(spectypes.CommitteeID(signedSSVMessage.SSVMessage.GetID().GetDutyExecutorID()[16:]))[0]
>>>>>>> def8109c
		_, err = validator.handleSignedSSVMessage(signedSSVMessage, topicID, receivedAt)
		require.NoError(t, err)
	})

	// Make sure messages are incremented and throw an ignore message if more than 1 for a commit
	t.Run("message counts", func(t *testing.T) {
		validator := New(netCfg, validatorStore, dutyStore, signatureVerifier).(*messageValidator)

		slot := netCfg.Beacon.FirstSlotAtEpoch(1)
		height := specqbft.Height(slot)

		msgID := committeeIdentifier
		state := validator.consensusState(msgID)
		for i := spectypes.OperatorID(1); i <= 4; i++ {
			signerState := state.GetOrCreate(i)
			require.NotNil(t, signerState)
		}

		signedSSVMessage := generateSignedMessage(ks, msgID, slot)

		receivedAt := netCfg.Beacon.GetSlotStartTime(slot)
<<<<<<< HEAD
=======

>>>>>>> def8109c
		topicID := commons.CommitteeTopicID(spectypes.CommitteeID(signedSSVMessage.SSVMessage.GetID().GetDutyExecutorID()[16:]))[0]
		_, err = validator.handleSignedSSVMessage(signedSSVMessage, topicID, receivedAt)
		require.NoError(t, err)

		_, err = validator.handleSignedSSVMessage(signedSSVMessage, topicID, receivedAt)
		require.ErrorContains(t, err, ErrDuplicatedMessage.Error())

		stateBySlot := state.GetOrCreate(1)
		require.NotNil(t, stateBySlot)
		require.Equal(t, 1, stateBySlot.Size())
		stateSlot, signerStateOldSlot := stateBySlot.Min()
		require.NotNil(t, stateSlot)
		require.NotNil(t, signerStateOldSlot)
		require.EqualValues(t, height, stateSlot.(phase0.Slot))
		require.EqualValues(t, 1, signerStateOldSlot.(*SignerState).Round)
		require.EqualValues(t, MessageCounts{Proposal: 1}, signerStateOldSlot.(*SignerState).MessageCounts)
		for i := spectypes.OperatorID(2); i <= 4; i++ {
			require.NotNil(t, state.GetOrCreate(i))
		}

		signedSSVMessage = generateSignedMessage(ks, msgID, slot, func(message *specqbft.Message) {
			message.Round = 2
			message.MsgType = specqbft.PrepareMsgType
		})
		signedSSVMessage.FullData = nil

		_, err = validator.handleSignedSSVMessage(signedSSVMessage, topicID, receivedAt)
		require.NoError(t, err)

		require.NotNil(t, stateBySlot)
		require.EqualValues(t, height, stateSlot.(phase0.Slot))
		require.EqualValues(t, 2, signerStateOldSlot.(*SignerState).Round)
		require.EqualValues(t, MessageCounts{Prepare: 1}, signerStateOldSlot.(*SignerState).MessageCounts)

		_, err = validator.handleSignedSSVMessage(signedSSVMessage, topicID, receivedAt)
		require.ErrorContains(t, err, ErrDuplicatedMessage.Error())

		signedSSVMessage = generateSignedMessage(ks, msgID, slot+1, func(message *specqbft.Message) {
			message.MsgType = specqbft.CommitMsgType
		})
		signedSSVMessage.FullData = nil
		_, err = validator.handleSignedSSVMessage(signedSSVMessage, topicID, receivedAt.Add(netCfg.Beacon.SlotDurationSec()))
		require.NoError(t, err)
		require.Equal(t, 2, stateBySlot.Size())

		signerStateNewSlot, ok := stateBySlot.Get(phase0.Slot(height) + 1)
		require.True(t, ok)
		require.EqualValues(t, 1, signerStateNewSlot.(*SignerState).Round)
		require.EqualValues(t, MessageCounts{Commit: 1}, signerStateNewSlot.(*SignerState).MessageCounts)

		_, err = validator.handleSignedSSVMessage(signedSSVMessage, topicID, receivedAt.Add(netCfg.Beacon.SlotDurationSec()))
		require.ErrorContains(t, err, ErrDuplicatedMessage.Error())

		signedSSVMessage = generateMultiSignedMessage(ks, msgID, slot+1)
		_, err = validator.handleSignedSSVMessage(signedSSVMessage, topicID, receivedAt.Add(netCfg.Beacon.SlotDurationSec()))
		require.NoError(t, err)
		require.NotNil(t, stateBySlot)
		require.EqualValues(t, 1, signerStateNewSlot.(*SignerState).Round)
		require.EqualValues(t, MessageCounts{Commit: 1}, signerStateNewSlot.(*SignerState).MessageCounts)
	})

	// Send a pubsub message with no data should cause an error
	t.Run("pubsub message has no data", func(t *testing.T) {
		validator := New(netCfg, validatorStore, dutyStore, signatureVerifier).(*messageValidator)

		slot := netCfg.Beacon.FirstSlotAtEpoch(1)

		pmsg := &pubsub.Message{}

		receivedAt := netCfg.Beacon.GetSlotStartTime(slot)
		_, err := validator.handlePubsubMessage(pmsg, receivedAt)

		require.ErrorIs(t, err, ErrPubSubMessageHasNoData)
	})

	// Send a pubsub message where there is too much data should cause an error
	t.Run("pubsub data too big", func(t *testing.T) {
		validator := New(netCfg, validatorStore, dutyStore, signatureVerifier).(*messageValidator)

		slot := netCfg.Beacon.FirstSlotAtEpoch(1)

<<<<<<< HEAD
		topic := commons.GetTopicFullName(commons.CommitteeTopicID(spectypes.CommitteeID(committeeIdentifier[:]))[0])
		msgSize := 10_000_000 + commons.MessageOffset
=======
		topic := commons.GetTopicFullName(commons.CommitteeTopicID(committeeID)[0])
		msgSize := maxSignedMsgSize*2 + commons.MessageOffset
>>>>>>> def8109c

		pmsg := &pubsub.Message{
			Message: &pspb.Message{
				Data:  bytes.Repeat([]byte{1}, msgSize),
				Topic: &topic,
				From:  []byte("16Uiu2HAkyWQyCb6reWXGQeBUt9EXArk6h3aq3PsFMwLNq3pPGH1r"),
			},
		}

		receivedAt := netCfg.Beacon.GetSlotStartTime(slot)
		_, err = validator.handlePubsubMessage(pmsg, receivedAt)

		e := ErrPubSubDataTooBig
		e.got = msgSize
		require.ErrorIs(t, err, e)
	})

	// Send a malformed pubsub message (empty message) should return an error
	t.Run("empty pubsub message", func(t *testing.T) {
		validator := New(netCfg, validatorStore, dutyStore, signatureVerifier).(*messageValidator)

		slot := netCfg.Beacon.FirstSlotAtEpoch(1)

<<<<<<< HEAD
		topic := commons.GetTopicFullName(commons.CommitteeTopicID(spectypes.CommitteeID(committeeIdentifier.GetDutyExecutorID()[16:]))[0])
=======
		topic := commons.GetTopicFullName(commons.CommitteeTopicID(committeeID)[0])
>>>>>>> def8109c
		pmsg := &pubsub.Message{
			Message: &pspb.Message{
				Data:  bytes.Repeat([]byte{1}, 1+commons.MessageOffset),
				Topic: &topic,
				From:  []byte("16Uiu2HAkyWQyCb6reWXGQeBUt9EXArk6h3aq3PsFMwLNq3pPGH1r"),
			},
		}

		receivedAt := netCfg.Beacon.GetSlotStartTime(slot)
		_, err = validator.handlePubsubMessage(pmsg, receivedAt)

		require.ErrorContains(t, err, ErrGenesisSignedSSVMessage.Error())
	})

	// Send a message with incorrect data (unable to decode incorrect message type)
	t.Run("bad data format", func(t *testing.T) {
		validator := New(netCfg, validatorStore, dutyStore, signatureVerifier).(*messageValidator)

		slot := netCfg.Beacon.FirstSlotAtEpoch(1)

		signedSSVMessage := generateSignedMessage(ks, committeeIdentifier, slot)
		signedSSVMessage.SSVMessage.Data = bytes.Repeat([]byte{1}, 500)

		receivedAt := netCfg.Beacon.GetSlotStartTime(slot)
		topicID := commons.CommitteeTopicID(spectypes.CommitteeID(signedSSVMessage.SSVMessage.GetID().GetDutyExecutorID()[16:]))[0]
		_, err = validator.handleSignedSSVMessage(signedSSVMessage, topicID, receivedAt)

		require.ErrorContains(t, err, ErrUndecodableMessageData.Error())
	})

	// Send a message with no data should return an error
	t.Run("no data", func(t *testing.T) {
		validator := New(netCfg, validatorStore, dutyStore, signatureVerifier).(*messageValidator)

		slot := netCfg.Beacon.FirstSlotAtEpoch(1)

		signedSSVMessage := generateSignedMessage(ks, committeeIdentifier, slot)
		signedSSVMessage.SSVMessage.Data = []byte{}

		receivedAt := netCfg.Beacon.GetSlotStartTime(slot)
<<<<<<< HEAD
		topicID := commons.CommitteeTopicID(spectypes.CommitteeID(signedSSVMessage.SSVMessage.GetID().GetDutyExecutorID()))[0]
=======
		topicID := commons.CommitteeTopicID(spectypes.CommitteeID(signedSSVMessage.SSVMessage.GetID().GetDutyExecutorID()[16:]))[0]
>>>>>>> def8109c
		_, err = validator.handleSignedSSVMessage(signedSSVMessage, topicID, receivedAt)
		require.ErrorIs(t, err, ErrEmptyData)

		signedSSVMessage.SSVMessage.Data = nil
		_, err = validator.handleSignedSSVMessage(signedSSVMessage, topicID, receivedAt)
		require.ErrorIs(t, err, ErrEmptyData)
	})

	// Send a message where there is too much data should cause an error
	t.Run("data too big", func(t *testing.T) {
		validator := New(netCfg, validatorStore, dutyStore, signatureVerifier).(*messageValidator)

		slot := netCfg.Beacon.FirstSlotAtEpoch(1)

		signedSSVMessage := generateSignedMessage(ks, committeeIdentifier, slot)

		tooBigMsgSize := maxPayloadDataSize * 2
		signedSSVMessage.SSVMessage.Data = bytes.Repeat([]byte{1}, tooBigMsgSize)

		receivedAt := netCfg.Beacon.GetSlotStartTime(slot)
		topicID := commons.CommitteeTopicID(spectypes.CommitteeID(signedSSVMessage.SSVMessage.GetID().GetDutyExecutorID()[16:]))[0]
		_, err = validator.handleSignedSSVMessage(signedSSVMessage, topicID, receivedAt)

		expectedErr := ErrSSVDataTooBig
		expectedErr.got = tooBigMsgSize
		expectedErr.want = maxPayloadDataSize
		require.ErrorIs(t, err, expectedErr)
	})

	// Send exact allowed data size amount but with invalid data (fails to decode)
	t.Run("data size borderline / malformed message", func(t *testing.T) {
		validator := New(netCfg, validatorStore, dutyStore, signatureVerifier).(*messageValidator)

		slot := netCfg.Beacon.FirstSlotAtEpoch(1)

		signedSSVMessage := generateSignedMessage(ks, committeeIdentifier, slot)
		signedSSVMessage.SSVMessage.Data = bytes.Repeat([]byte{1}, maxPayloadDataSize)

		receivedAt := netCfg.Beacon.GetSlotStartTime(slot)
		topicID := commons.CommitteeTopicID(spectypes.CommitteeID(signedSSVMessage.SSVMessage.GetID().GetDutyExecutorID()[16:]))[0]
		_, err = validator.handleSignedSSVMessage(signedSSVMessage, topicID, receivedAt)

		require.ErrorContains(t, err, ErrUndecodableMessageData.Error())
	})

	// Send an invalid SSV message type returns an error
	t.Run("invalid SSV message type", func(t *testing.T) {
		validator := New(netCfg, validatorStore, dutyStore, signatureVerifier).(*messageValidator)

		slot := netCfg.Beacon.FirstSlotAtEpoch(1)

		signedSSVMessage := generateSignedMessage(ks, committeeIdentifier, slot)
		signedSSVMessage.SSVMessage.MsgType = math.MaxUint64

		topicID := commons.CommitteeTopicID(spectypes.CommitteeID(signedSSVMessage.SSVMessage.GetID().GetDutyExecutorID()[16:]))[0]
		_, err = validator.handleSignedSSVMessage(signedSSVMessage, topicID, time.Now())
		require.ErrorContains(t, err, ErrUnknownSSVMessageType.Error())
	})

	// Empty validator public key returns an error
	t.Run("empty validator public key", func(t *testing.T) {
		validator := New(netCfg, validatorStore, dutyStore, signatureVerifier).(*messageValidator)

		slot := netCfg.Beacon.FirstSlotAtEpoch(1)

		badPK := spectypes.ValidatorPK{}
		badIdentifier := spectypes.NewMsgID(netCfg.Domain, badPK[:], nonCommitteeRole)
		signedSSVMessage := generateSignedMessage(ks, badIdentifier, slot)

		topicID := commons.ValidatorTopicID(signedSSVMessage.SSVMessage.GetID().GetDutyExecutorID()[16:])[0]
		_, err = validator.handleSignedSSVMessage(signedSSVMessage, topicID, time.Now())
		require.ErrorContains(t, err, ErrDeserializePublicKey.Error())
	})

	// Generate random validator and validate it is unknown to the network
	t.Run("unknown validator", func(t *testing.T) {
		validator := New(netCfg, validatorStore, dutyStore, signatureVerifier).(*messageValidator)

		slot := netCfg.Beacon.FirstSlotAtEpoch(1)

		sk, err := eth2types.GenerateBLSPrivateKey()
		require.NoError(t, err)

		unknown := spectypes.NewMsgID(netCfg.Domain, sk.PublicKey().Marshal(), nonCommitteeRole)
		signedSSVMessage := generateSignedMessage(ks, unknown, slot)

		topicID := commons.ValidatorTopicID(signedSSVMessage.SSVMessage.GetID().GetDutyExecutorID())[0]
		_, err = validator.handleSignedSSVMessage(signedSSVMessage, topicID, time.Now())
		expectedErr := ErrUnknownValidator
		expectedErr.got = hex.EncodeToString(sk.PublicKey().Marshal())
		require.ErrorIs(t, err, expectedErr)
	})

	// Generate random committee ID and validate it is unknown to the network
	t.Run("unknown committee ID", func(t *testing.T) {
		validator := New(netCfg, validatorStore, dutyStore, signatureVerifier).(*messageValidator)

		slot := netCfg.Beacon.FirstSlotAtEpoch(1)

		unknownCommitteeID := bytes.Repeat([]byte{1}, 48)
		unknownIdentifier := spectypes.NewMsgID(netCfg.Domain, unknownCommitteeID, committeeRole)
		signedSSVMessage := generateSignedMessage(ks, unknownIdentifier, slot)

		topicID := commons.CommitteeTopicID(spectypes.CommitteeID(signedSSVMessage.SSVMessage.GetID().GetDutyExecutorID()[16:]))[0]
		_, err = validator.handleSignedSSVMessage(signedSSVMessage, topicID, time.Now())
		expectedErr := ErrNonExistentCommitteeID
		expectedErr.got = hex.EncodeToString(unknownCommitteeID[16:])
		require.ErrorIs(t, err, expectedErr)
	})

	// Make sure messages are dropped if on the incorrect network
	t.Run("wrong domain", func(t *testing.T) {
		validator := New(netCfg, validatorStore, dutyStore, signatureVerifier).(*messageValidator)

		slot := netCfg.Beacon.FirstSlotAtEpoch(1)

		wrongDomain := spectypes.DomainType{math.MaxUint8, math.MaxUint8, math.MaxUint8, math.MaxUint8}
		badIdentifier := spectypes.NewMsgID(wrongDomain, encodedCommitteeID, committeeRole)
		signedSSVMessage := generateSignedMessage(ks, badIdentifier, slot)

		topicID := commons.ValidatorTopicID(signedSSVMessage.SSVMessage.GetID().GetDutyExecutorID())[0]
		receivedAt := netCfg.Beacon.GetSlotStartTime(slot)
		_, err = validator.handleSignedSSVMessage(signedSSVMessage, topicID, receivedAt)
		expectedErr := ErrWrongDomain
		expectedErr.got = hex.EncodeToString(wrongDomain[:])
		expectedErr.want = hex.EncodeToString(netCfg.Domain[:])
		require.ErrorIs(t, err, expectedErr)
	})

	// Send message with a value that refers to a non-existent role
	t.Run("invalid role", func(t *testing.T) {
		validator := New(netCfg, validatorStore, dutyStore, signatureVerifier).(*messageValidator)

		slot := netCfg.Beacon.FirstSlotAtEpoch(1)

		badIdentifier := spectypes.NewMsgID(netCfg.Domain, encodedCommitteeID, math.MaxInt32)
		signedSSVMessage := generateSignedMessage(ks, badIdentifier, slot)

		topicID := commons.ValidatorTopicID(signedSSVMessage.SSVMessage.GetID().GetDutyExecutorID())[0]
		receivedAt := netCfg.Beacon.GetSlotStartTime(slot)
		_, err = validator.handleSignedSSVMessage(signedSSVMessage, topicID, receivedAt)
		require.ErrorIs(t, err, ErrInvalidRole)
	})

	// Perform validator registration or voluntary exit with a consensus type message will give an error
	t.Run("unexpected consensus message", func(t *testing.T) {
		validator := New(netCfg, validatorStore, dutyStore, signatureVerifier).(*messageValidator)

		slot := netCfg.Beacon.FirstSlotAtEpoch(1)

		badIdentifier := spectypes.NewMsgID(netCfg.Domain, shares.active.ValidatorPubKey[:], spectypes.RoleValidatorRegistration)
		signedSSVMessage := generateSignedMessage(ks, badIdentifier, slot)

		topicID := commons.CommitteeTopicID(committeeID)[0]
		receivedAt := netCfg.Beacon.GetSlotStartTime(slot)
		_, err = validator.handleSignedSSVMessage(signedSSVMessage, topicID, receivedAt)
		expectedErr := ErrUnexpectedConsensusMessage
		expectedErr.got = spectypes.RoleValidatorRegistration
		require.ErrorIs(t, err, expectedErr)

		badIdentifier = spectypes.NewMsgID(netCfg.Domain, shares.active.ValidatorPubKey[:], spectypes.RoleVoluntaryExit)
		signedSSVMessage = generateSignedMessage(ks, badIdentifier, slot)

		_, err = validator.handleSignedSSVMessage(signedSSVMessage, topicID, receivedAt)
		expectedErr.got = spectypes.RoleVoluntaryExit
		require.ErrorIs(t, err, expectedErr)
	})

	// Ignore messages related to a validator that is liquidated
	t.Run("liquidated validator", func(t *testing.T) {
		validator := New(netCfg, validatorStore, dutyStore, signatureVerifier).(*messageValidator)

		slot := netCfg.Beacon.FirstSlotAtEpoch(1)

		liquidatedIdentifier := spectypes.NewMsgID(netCfg.Domain, shares.liquidated.ValidatorPubKey[:], nonCommitteeRole)
		signedSSVMessage := generateSignedMessage(ks, liquidatedIdentifier, slot)

		topicID := commons.ValidatorTopicID(signedSSVMessage.SSVMessage.GetID().GetDutyExecutorID())[0]
		receivedAt := netCfg.Beacon.GetSlotStartTime(slot)
		_, err = validator.handleSignedSSVMessage(signedSSVMessage, topicID, receivedAt)
		expectedErr := ErrValidatorLiquidated
		require.ErrorIs(t, err, expectedErr)
	})

	// Ignore messages related to a validator with unknown state
	t.Run("unknown state validator", func(t *testing.T) {
		validator := New(netCfg, validatorStore, dutyStore, signatureVerifier).(*messageValidator)

		slot := netCfg.Beacon.FirstSlotAtEpoch(1)

		inactiveIdentifier := spectypes.NewMsgID(netCfg.Domain, shares.inactive.ValidatorPubKey[:], nonCommitteeRole)
		signedSSVMessage := generateSignedMessage(ks, inactiveIdentifier, slot)

		topicID := commons.ValidatorTopicID(signedSSVMessage.SSVMessage.GetID().GetDutyExecutorID())[0]
		receivedAt := netCfg.Beacon.GetSlotStartTime(slot)
		_, err = validator.handleSignedSSVMessage(signedSSVMessage, topicID, receivedAt)
		expectedErr := ErrValidatorNotAttesting
		expectedErr.got = eth2apiv1.ValidatorStateUnknown.String()
		require.ErrorIs(t, err, expectedErr)
	})

	// Ignore messages related to a validator that in pending queued state
	t.Run("pending queued state validator", func(t *testing.T) {
		validator := New(netCfg, validatorStore, dutyStore, signatureVerifier).(*messageValidator)

		slot := netCfg.Beacon.FirstSlotAtEpoch(1)

		nonUpdatedMetadataNextEpochIdentifier := spectypes.NewMsgID(netCfg.Domain, shares.nonUpdatedMetadataNextEpoch.ValidatorPubKey[:], nonCommitteeRole)
		signedSSVMessage := generateSignedMessage(ks, nonUpdatedMetadataNextEpochIdentifier, slot)

		receivedAt := netCfg.Beacon.GetSlotStartTime(slot)
		topicID := commons.ValidatorTopicID(signedSSVMessage.SSVMessage.GetID().GetDutyExecutorID())[0]
		_, err = validator.handleSignedSSVMessage(signedSSVMessage, topicID, receivedAt)
		expectedErr := ErrValidatorNotAttesting
		expectedErr.got = eth2apiv1.ValidatorStatePendingQueued.String()
		require.ErrorIs(t, err, expectedErr)
	})

	// Don't ignore messages related to a validator that in pending queued state (in case metadata is not updated),
	// but it is active (activation epoch <= current epoch)
	t.Run("active validator with pending queued state", func(t *testing.T) {
		validator := New(netCfg, validatorStore, dutyStore, signatureVerifier).(*messageValidator)

		slot := netCfg.Beacon.EstimatedCurrentSlot()

		nonUpdatedMetadataIdentifier := spectypes.NewMsgID(netCfg.Domain, shares.nonUpdatedMetadata.ValidatorPubKey[:], nonCommitteeRole)
		qbftMessage := &specqbft.Message{
			MsgType:    specqbft.ProposalMsgType,
			Height:     specqbft.Height(slot),
			Round:      specqbft.FirstRound,
			Identifier: nonUpdatedMetadataIdentifier[:],
			Root:       sha256.Sum256(spectestingutils.TestingQBFTFullData),

			RoundChangeJustification: [][]byte{},
			PrepareJustification:     [][]byte{},
		}

		leader := validator.roundRobinProposer(specqbft.Height(slot), specqbft.FirstRound, []spectypes.OperatorID{1, 2, 3, 4})
		signedSSVMessage := spectestingutils.SignQBFTMsg(ks.OperatorKeys[leader], leader, qbftMessage)
		signedSSVMessage.FullData = spectestingutils.TestingQBFTFullData

		receivedAt := netCfg.Beacon.GetSlotStartTime(slot)
		topicID := commons.CommitteeTopicID(committeeID)[0]
		_, err = validator.handleSignedSSVMessage(signedSSVMessage, topicID, receivedAt)
		require.NoError(t, err)
	})

	// Unable to process a message with a validator that is not on the network
	t.Run("no share metadata", func(t *testing.T) {
		validator := New(netCfg, validatorStore, dutyStore, signatureVerifier).(*messageValidator)

		slot := netCfg.Beacon.FirstSlotAtEpoch(1)

		noMetadataIdentifier := spectypes.NewMsgID(netCfg.Domain, shares.noMetadata.ValidatorPubKey[:], nonCommitteeRole)
		signedSSVMessage := generateSignedMessage(ks, noMetadataIdentifier, slot)

		receivedAt := netCfg.Beacon.GetSlotStartTime(slot)
		topicID := commons.ValidatorTopicID(signedSSVMessage.SSVMessage.GetID().GetDutyExecutorID())[0]
		_, err = validator.handleSignedSSVMessage(signedSSVMessage, topicID, receivedAt)
		require.ErrorIs(t, err, ErrNoShareMetadata)
	})

	// Receive error if more than 2 attestation duties in an epoch
	t.Run("too many duties", func(t *testing.T) {
		validator := New(netCfg, validatorStore, dutyStore, signatureVerifier).(*messageValidator)

		epoch := phase0.Epoch(1)
		slot := netCfg.Beacon.FirstSlotAtEpoch(epoch)

		dutyStore.Proposer.Add(epoch, slot, shares.active.ValidatorIndex, &eth2apiv1.ProposerDuty{}, true)
		dutyStore.Proposer.Add(epoch, slot+4, shares.active.ValidatorIndex, &eth2apiv1.ProposerDuty{}, true)
		dutyStore.Proposer.Add(epoch, slot+8, shares.active.ValidatorIndex, &eth2apiv1.ProposerDuty{}, true)

		role := spectypes.RoleAggregator
		identifier := spectypes.NewMsgID(netCfg.Domain, ks.ValidatorPK.Serialize(), role)
		signedSSVMessage := generateSignedMessage(ks, identifier, slot)

		topicID := commons.CommitteeTopicID(committeeID)[0]
		_, err = validator.handleSignedSSVMessage(signedSSVMessage, topicID, netCfg.Beacon.GetSlotStartTime(slot))
		require.NoError(t, err)

		signedSSVMessage = generateSignedMessage(ks, identifier, slot+4)
		_, err = validator.handleSignedSSVMessage(signedSSVMessage, topicID, netCfg.Beacon.GetSlotStartTime(slot+4))
		require.NoError(t, err)

		signedSSVMessage = generateSignedMessage(ks, identifier, slot+8)
		_, err = validator.handleSignedSSVMessage(signedSSVMessage, topicID, netCfg.Beacon.GetSlotStartTime(slot+8))
		require.ErrorContains(t, err, ErrTooManyDutiesPerEpoch.Error())
	})

	// Throw error if getting a message for proposal and see there is no message from beacon
	t.Run("no proposal duties", func(t *testing.T) {
		const epoch = 1
		slot := netCfg.Beacon.FirstSlotAtEpoch(epoch)

		ds := dutystore.New()
		ds.Proposer.Add(epoch, slot, shares.active.ValidatorIndex+1, &eth2apiv1.ProposerDuty{}, true)
		validator := New(netCfg, validatorStore, ds, signatureVerifier).(*messageValidator)

		identifier := spectypes.NewMsgID(netCfg.Domain, ks.ValidatorPK.Serialize(), spectypes.RoleProposer)
		signedSSVMessage := generateSignedMessage(ks, identifier, slot)

		topicID := commons.CommitteeTopicID(committeeID)[0]
		_, err = validator.handleSignedSSVMessage(signedSSVMessage, topicID, netCfg.Beacon.GetSlotStartTime(slot))
		require.ErrorContains(t, err, ErrNoDuty.Error())

		ds = dutystore.New()
		ds.Proposer.Add(epoch, slot, shares.active.ValidatorIndex, &eth2apiv1.ProposerDuty{}, true)
		validator = New(netCfg, validatorStore, ds, signatureVerifier).(*messageValidator)
		_, err = validator.handleSignedSSVMessage(signedSSVMessage, topicID, netCfg.Beacon.GetSlotStartTime(slot))
		require.NoError(t, err)
	})

	//// Get error when receiving a message with over 13 partial signatures
	t.Run("partial message too big", func(t *testing.T) {
		slot := netCfg.Beacon.FirstSlotAtEpoch(1)

		msg := spectestingutils.PostConsensusAttestationMsg(ks.Shares[1], 1, specqbft.Height(slot))
		for i := 0; i < 1000; i++ {
			msg.Messages = append(msg.Messages, msg.Messages[0])
		}

		_, err := msg.Encode()
		require.ErrorContains(t, err, "max expected 1000 and 1001 found")
	})

	// Get error when receiving message from operator who is not affiliated with the validator
	t.Run("signer ID not in committee", func(t *testing.T) {
		validator := New(netCfg, validatorStore, dutyStore, signatureVerifier).(*messageValidator)

		slot := netCfg.Beacon.EstimatedCurrentSlot()

		qbftMessage := &specqbft.Message{
			MsgType:    specqbft.ProposalMsgType,
			Height:     specqbft.Height(slot),
			Round:      specqbft.FirstRound,
			Identifier: committeeIdentifier[:],
			Root:       sha256.Sum256(spectestingutils.TestingQBFTFullData),

			RoundChangeJustification: [][]byte{},
			PrepareJustification:     [][]byte{},
		}

		signedSSVMessage := spectestingutils.SignQBFTMsg(ks.OperatorKeys[1], 5, qbftMessage)
		signedSSVMessage.FullData = spectestingutils.TestingQBFTFullData

		receivedAt := netCfg.Beacon.GetSlotStartTime(slot)
		topicID := commons.CommitteeTopicID(spectypes.CommitteeID(signedSSVMessage.SSVMessage.GetID().GetDutyExecutorID()[16:]))[0]
		_, err = validator.handleSignedSSVMessage(signedSSVMessage, topicID, receivedAt)
		require.ErrorContains(t, err, ErrSignerNotInCommittee.Error())
	})

	// Get error when receiving message from operator who is non-existent (operator id 0)
	t.Run("partial zero signer ID", func(t *testing.T) {
		validator := New(netCfg, validatorStore, dutyStore, signatureVerifier).(*messageValidator)

		slot := netCfg.Beacon.FirstSlotAtEpoch(1)

		msg := spectestingutils.SignPartialSigSSVMessage(ks, spectestingutils.SSVMsgAggregator(nil, spectestingutils.PostConsensusAggregatorMsg(ks.Shares[1], 1)))
		msg.OperatorIDs = []spectypes.OperatorID{0}

		receivedAt := netCfg.Beacon.GetSlotStartTime(slot)
		topicID := commons.ValidatorTopicID(msg.SSVMessage.GetID().GetDutyExecutorID())[0]
		_, err = validator.handleSignedSSVMessage(msg, topicID, receivedAt)
		require.ErrorIs(t, err, ErrZeroSigner)
	})

	// Get error when receiving partial signature message from operator who is the incorrect signer
	t.Run("partial inconsistent signer ID", func(t *testing.T) {
		validator := New(netCfg, validatorStore, dutyStore, signatureVerifier).(*messageValidator)

		slot := netCfg.Beacon.FirstSlotAtEpoch(1)

		partialSigSSVMessage := spectestingutils.SignPartialSigSSVMessage(ks, spectestingutils.SSVMsgAggregator(nil, spectestingutils.PostConsensusAggregatorMsg(ks.Shares[1], 1)))
		partialSigSSVMessage.OperatorIDs = []spectypes.OperatorID{2}

		receivedAt := netCfg.Beacon.GetSlotStartTime(slot)
		topicID := commons.CommitteeTopicID(committeeID)[0]
		_, err = validator.handleSignedSSVMessage(partialSigSSVMessage, topicID, receivedAt)
		expectedErr := ErrInconsistentSigners
		expectedErr.got = spectypes.OperatorID(2)
		expectedErr.want = spectypes.OperatorID(1)
		require.ErrorIs(t, err, expectedErr)
	})

	// Receive error when "partialSignatureMessages" does not contain any "partialSignatureMessage"
	t.Run("no partial signature messages", func(t *testing.T) {
		validator := New(netCfg, validatorStore, dutyStore, signatureVerifier).(*messageValidator)

		slot := netCfg.Beacon.FirstSlotAtEpoch(1)

		messages := spectestingutils.PostConsensusAggregatorMsg(ks.Shares[1], 1)
		messages.Messages = nil
		signedSSVMessage := spectestingutils.SignedSSVMessageWithSigner(1, ks.OperatorKeys[1], spectestingutils.SSVMsgAggregator(nil, messages))

		receivedAt := netCfg.Beacon.GetSlotStartTime(slot)
		topicID := commons.CommitteeTopicID(committeeID)[0]
		_, err = validator.handleSignedSSVMessage(signedSSVMessage, topicID, receivedAt)
		require.ErrorIs(t, err, ErrNoPartialSignatureMessages)
	})

	// Receive error when the partial RSA signature message is not enough bytes
	t.Run("partial wrong RSA signature size", func(t *testing.T) {
		validator := New(netCfg, validatorStore, dutyStore, signatureVerifier).(*messageValidator)

		slot := netCfg.Beacon.FirstSlotAtEpoch(1)

		partialSigSSVMessage := spectestingutils.SignPartialSigSSVMessage(ks, spectestingutils.SSVMsgAggregator(nil, spectestingutils.PostConsensusAggregatorMsg(ks.Shares[1], 1)))
		partialSigSSVMessage.Signatures = [][]byte{{1}}

		receivedAt := netCfg.Beacon.GetSlotStartTime(slot)
		topicID := commons.ValidatorTopicID(partialSigSSVMessage.SSVMessage.GetID().GetDutyExecutorID())[0]
		_, err = validator.handleSignedSSVMessage(partialSigSSVMessage, topicID, receivedAt)
		require.ErrorContains(t, err, ErrWrongRSASignatureSize.Error())
	})

	// Run partial message type validation tests
	t.Run("partial message type validation", func(t *testing.T) {
		// Check happy flow of a duty for each committeeRole
		t.Run("valid", func(t *testing.T) {
			tests := map[spectypes.RunnerRole][]spectypes.PartialSigMsgType{
				spectypes.RoleCommittee:                 {spectypes.PostConsensusPartialSig},
				spectypes.RoleAggregator:                {spectypes.PostConsensusPartialSig, spectypes.SelectionProofPartialSig},
				spectypes.RoleProposer:                  {spectypes.PostConsensusPartialSig, spectypes.RandaoPartialSig},
				spectypes.RoleSyncCommitteeContribution: {spectypes.PostConsensusPartialSig, spectypes.ContributionProofs},
				spectypes.RoleValidatorRegistration:     {spectypes.ValidatorRegistrationPartialSig},
				spectypes.RoleVoluntaryExit:             {spectypes.VoluntaryExitPartialSig},
			}

			for role, msgTypes := range tests {
				for _, msgType := range msgTypes {
					role, msgType := role, msgType
					subtestName := fmt.Sprintf("%v/%v", message.RunnerRoleToString(role), message.PartialMsgTypeToString(msgType))
					t.Run(subtestName, func(t *testing.T) {
						ds := dutystore.New()
						ds.Proposer.Add(spectestingutils.TestingDutyEpoch, spectestingutils.TestingDutySlot, shares.active.ValidatorIndex, &eth2apiv1.ProposerDuty{}, true)
						ds.SyncCommittee.Add(0, shares.active.ValidatorIndex, &eth2apiv1.SyncCommitteeDuty{}, true)

						validator := New(netCfg, validatorStore, ds, signatureVerifier).(*messageValidator)

						messages := spectestingutils.PostConsensusAggregatorMsg(ks.Shares[1], 1)
						messages.Type = msgType

						encodedMessages, err := messages.Encode()
						require.NoError(t, err)

<<<<<<< HEAD
						senderID := shares.active.ValidatorPubKey[:]
						if role == spectypes.RoleCommittee {
							senderID = encodedCommitteeID
=======
						dutyExecutorID := shares.active.ValidatorPubKey[:]
						if validator.committeeRole(role) {
							dutyExecutorID = encodedCommitteeID
>>>>>>> def8109c
						}
						ssvMessage := &spectypes.SSVMessage{
							MsgType: spectypes.SSVPartialSignatureMsgType,
							MsgID:   spectypes.NewMsgID(spectestingutils.TestingSSVDomainType, dutyExecutorID, role),
							Data:    encodedMessages,
						}

						signedSSVMessage := spectestingutils.SignedSSVMessageWithSigner(1, ks.OperatorKeys[1], ssvMessage)

						receivedAt := netCfg.Beacon.GetSlotStartTime(spectestingutils.TestingDutySlot)
<<<<<<< HEAD
						var topicID string
						topicID = commons.ValidatorTopicID(signedSSVMessage.SSVMessage.GetID().GetDutyExecutorID())[0]
						if role == spectypes.RoleCommittee {
							topicID = commons.CommitteeTopicID(spectypes.CommitteeID(signedSSVMessage.SSVMessage.GetID().GetDutyExecutorID()[16:]))[0]
						}
=======

						topicID := commons.CommitteeTopicID(committeeID)[0]
>>>>>>> def8109c

						_, err = validator.handleSignedSSVMessage(signedSSVMessage, topicID, receivedAt)
						require.NoError(t, err)
					})
				}
			}
		})

		// Get error when receiving a message with an incorrect message type
		t.Run("invalid message type", func(t *testing.T) {
			validator := New(netCfg, validatorStore, dutyStore, signatureVerifier).(*messageValidator)

			messages := spectestingutils.PostConsensusAggregatorMsg(ks.Shares[1], 1)
			messages.Type = math.MaxUint64

			encodedMessages, err := messages.Encode()
			require.NoError(t, err)

			pk := shares.active.ValidatorPubKey[:]
			ssvMessage := &spectypes.SSVMessage{
				MsgType: spectypes.SSVPartialSignatureMsgType,
				MsgID:   spectypes.NewMsgID(spectestingutils.TestingSSVDomainType, pk, nonCommitteeRole),
				Data:    encodedMessages,
			}

			signedSSVMessage := spectestingutils.SignedSSVMessageWithSigner(1, ks.OperatorKeys[1], ssvMessage)

			receivedAt := netCfg.Beacon.GetSlotStartTime(spectestingutils.TestingDutySlot)
			topicID := commons.CommitteeTopicID(committeeID)[0]
			_, err = validator.handleSignedSSVMessage(signedSSVMessage, topicID, receivedAt)
			require.ErrorContains(t, err, ErrInvalidPartialSignatureType.Error())
		})

		// Get error when sending an unexpected message type for the required duty (sending randao for attestor duty)
		t.Run("mismatch", func(t *testing.T) {
			tests := map[spectypes.RunnerRole][]spectypes.PartialSigMsgType{
				spectypes.RoleCommittee:                 {spectypes.RandaoPartialSig, spectypes.SelectionProofPartialSig, spectypes.ContributionProofs, spectypes.ValidatorRegistrationPartialSig},
				spectypes.RoleAggregator:                {spectypes.RandaoPartialSig, spectypes.ContributionProofs, spectypes.ValidatorRegistrationPartialSig},
				spectypes.RoleProposer:                  {spectypes.SelectionProofPartialSig, spectypes.ContributionProofs, spectypes.ValidatorRegistrationPartialSig},
				spectypes.RoleSyncCommitteeContribution: {spectypes.RandaoPartialSig, spectypes.SelectionProofPartialSig, spectypes.ValidatorRegistrationPartialSig},
				spectypes.RoleValidatorRegistration:     {spectypes.PostConsensusPartialSig, spectypes.RandaoPartialSig, spectypes.SelectionProofPartialSig, spectypes.ContributionProofs},
				spectypes.RoleVoluntaryExit:             {spectypes.PostConsensusPartialSig, spectypes.RandaoPartialSig, spectypes.SelectionProofPartialSig, spectypes.ContributionProofs},
			}

			for role, msgTypes := range tests {
				for _, msgType := range msgTypes {
					role, msgType := role, msgType
					subtestName := fmt.Sprintf("%v/%v", message.RunnerRoleToString(role), message.PartialMsgTypeToString(msgType))
					t.Run(subtestName, func(t *testing.T) {
						ds := dutystore.New()
						ds.Proposer.Add(spectestingutils.TestingDutyEpoch, spectestingutils.TestingDutySlot, shares.active.ValidatorIndex, &eth2apiv1.ProposerDuty{}, true)
						ds.SyncCommittee.Add(0, shares.active.ValidatorIndex, &eth2apiv1.SyncCommitteeDuty{}, true)

						validator := New(netCfg, validatorStore, ds, signatureVerifier).(*messageValidator)

						messages := spectestingutils.PostConsensusAggregatorMsg(ks.Shares[1], 1)
						messages.Type = msgType

						encodedMessages, err := messages.Encode()
						require.NoError(t, err)

						pk := shares.active.ValidatorPubKey[:]
						if role == spectypes.RoleCommittee {
							pk = encodedCommitteeID
						}
						ssvMessage := &spectypes.SSVMessage{
							MsgType: spectypes.SSVPartialSignatureMsgType,
							MsgID:   spectypes.NewMsgID(spectestingutils.TestingSSVDomainType, pk, role),
							Data:    encodedMessages,
						}

						signedSSVMessage := spectestingutils.SignedSSVMessageWithSigner(1, ks.OperatorKeys[1], ssvMessage)

						receivedAt := netCfg.Beacon.GetSlotStartTime(spectestingutils.TestingDutySlot)
<<<<<<< HEAD
						topicID := commons.ValidatorTopicID(signedSSVMessage.SSVMessage.GetID().GetDutyExecutorID())[0]
						if role == spectypes.RoleCommittee {
							topicID = commons.CommitteeTopicID(spectypes.CommitteeID(signedSSVMessage.SSVMessage.GetID().GetDutyExecutorID()[16:]))[0]
						}
=======
						topicID := commons.CommitteeTopicID(committeeID)[0]
>>>>>>> def8109c
						_, err = validator.handleSignedSSVMessage(signedSSVMessage, topicID, receivedAt)
						require.ErrorContains(t, err, ErrPartialSignatureTypeRoleMismatch.Error())
					})
				}
			}
		})
	})

	// Get error when receiving QBFT message with an invalid type
	t.Run("invalid QBFT message type", func(t *testing.T) {
		validator := New(netCfg, validatorStore, dutyStore, signatureVerifier).(*messageValidator)

		slot := netCfg.Beacon.FirstSlotAtEpoch(1)
		signedSSVMessage := generateSignedMessage(ks, committeeIdentifier, slot, func(message *specqbft.Message) {
			message.MsgType = math.MaxUint64
		})

		receivedAt := netCfg.Beacon.GetSlotStartTime(slot)
		topicID := commons.CommitteeTopicID(spectypes.CommitteeID(signedSSVMessage.SSVMessage.GetID().GetDutyExecutorID()[16:]))[0]
		_, err = validator.handleSignedSSVMessage(signedSSVMessage, topicID, receivedAt)
		expectedErr := ErrUnknownQBFTMessageType
		require.ErrorIs(t, err, expectedErr)
	})

	// Get error when receiving an incorrect signature size (too small)
	t.Run("wrong signature size", func(t *testing.T) {
		validator := New(netCfg, validatorStore, dutyStore, signatureVerifier).(*messageValidator)

		slot := netCfg.Beacon.FirstSlotAtEpoch(1)
		signedSSVMessage := generateSignedMessage(ks, committeeIdentifier, slot)
		signedSSVMessage.Signatures = [][]byte{{0x1}}

		receivedAt := netCfg.Beacon.GetSlotStartTime(slot)
		topicID := commons.CommitteeTopicID(spectypes.CommitteeID(signedSSVMessage.SSVMessage.GetID().GetDutyExecutorID()[16:]))[0]
		_, err = validator.handleSignedSSVMessage(signedSSVMessage, topicID, receivedAt)
		require.ErrorContains(t, err, ErrWrongRSASignatureSize.Error())
	})

	// Get error when receiving a message with an empty list of signers
	t.Run("no signers", func(t *testing.T) {
		validator := New(netCfg, validatorStore, dutyStore, signatureVerifier).(*messageValidator)

		slot := netCfg.Beacon.FirstSlotAtEpoch(1)
		signedSSVMessage := generateSignedMessage(ks, committeeIdentifier, slot)
		signedSSVMessage.OperatorIDs = nil

<<<<<<< HEAD
		// Get error when receiving a consensus message with a zero signature
		t.Run("consensus message", func(t *testing.T) {
			signedSSVMessage := generateSignedMessage(ks, committeeIdentifier, slot)
			signedSSVMessage.Signatures = [][]byte{{}}

			receivedAt := netCfg.Beacon.GetSlotStartTime(slot)
			topicID := commons.CommitteeTopicID(spectypes.CommitteeID(signedSSVMessage.SSVMessage.GetID().GetDutyExecutorID()[16:]))[0]
			_, err = validator.handleSignedSSVMessage(signedSSVMessage, topicID, receivedAt)
			require.ErrorIs(t, err, ErrEmptySignature)
		})

		// Get error when receiving a consensus message with a zero signature
		t.Run("partial signature message", func(t *testing.T) {
			partialSigSSVMessage := spectestingutils.SignPartialSigSSVMessage(ks, spectestingutils.SSVMsgAggregator(nil, spectestingutils.PostConsensusAggregatorMsg(ks.Shares[1], 1)))
			partialSigSSVMessage.Signatures = [][]byte{{}}

			receivedAt := netCfg.Beacon.GetSlotStartTime(slot)
			topicID := commons.ValidatorTopicID(partialSigSSVMessage.SSVMessage.GetID().GetDutyExecutorID())[0]
			_, err = validator.handleSignedSSVMessage(partialSigSSVMessage, topicID, receivedAt)
			require.ErrorIs(t, err, ErrEmptySignature)
		})
=======
		receivedAt := netCfg.Beacon.GetSlotStartTime(slot)
		topicID := commons.CommitteeTopicID(spectypes.CommitteeID(signedSSVMessage.SSVMessage.GetID().GetDutyExecutorID()[16:]))[0]
		_, err = validator.handleSignedSSVMessage(signedSSVMessage, topicID, receivedAt)
		require.ErrorIs(t, err, ErrNoSigners)
>>>>>>> def8109c
	})

	// Get error when receiving a message with more signers than committee size.
	// It tests ErrMoreSignersThanCommitteeSize from knowledge base.
	t.Run("more signers than committee size", func(t *testing.T) {
		validator := New(netCfg, validatorStore, dutyStore, signatureVerifier).(*messageValidator)

		slot := netCfg.Beacon.FirstSlotAtEpoch(1)
		signedSSVMessage := generateSignedMessage(ks, committeeIdentifier, slot)
		signedSSVMessage.OperatorIDs = []spectypes.OperatorID{1, 2, 3, 4, 5}
		signedSSVMessage.Signatures = [][]byte{
			signedSSVMessage.Signatures[0],
			signedSSVMessage.Signatures[0],
			signedSSVMessage.Signatures[0],
			signedSSVMessage.Signatures[0],
			signedSSVMessage.Signatures[0],
		}

		receivedAt := netCfg.Beacon.GetSlotStartTime(slot)
		topicID := commons.CommitteeTopicID(spectypes.CommitteeID(signedSSVMessage.SSVMessage.GetID().GetDutyExecutorID()[16:]))[0]
		_, err = validator.handleSignedSSVMessage(signedSSVMessage, topicID, receivedAt)
		require.ErrorContains(t, err, ErrSignerNotInCommittee.Error())
	})

	// Get error when receiving a consensus message with zero signer
	t.Run("consensus zero signer", func(t *testing.T) {
		validator := New(netCfg, validatorStore, dutyStore, signatureVerifier).(*messageValidator)

		slot := netCfg.Beacon.FirstSlotAtEpoch(1)
		signedSSVMessage := generateSignedMessage(ks, committeeIdentifier, slot)
		signedSSVMessage.OperatorIDs = []spectypes.OperatorID{0}

		receivedAt := netCfg.Beacon.GetSlotStartTime(slot)
		topicID := commons.CommitteeTopicID(spectypes.CommitteeID(signedSSVMessage.SSVMessage.GetID().GetDutyExecutorID()[16:]))[0]
		_, err = validator.handleSignedSSVMessage(signedSSVMessage, topicID, receivedAt)
		require.ErrorIs(t, err, ErrZeroSigner)
	})

	// Get error when receiving a message with duplicated signers
	t.Run("non unique signer", func(t *testing.T) {
		validator := New(netCfg, validatorStore, dutyStore, signatureVerifier).(*messageValidator)

		slot := netCfg.Beacon.FirstSlotAtEpoch(1)
		signedSSVMessage := generateMultiSignedMessage(ks, committeeIdentifier, slot)
		signedSSVMessage.OperatorIDs = []spectypes.OperatorID{1, 2, 2}

		receivedAt := netCfg.Beacon.GetSlotStartTime(slot)
		topicID := commons.CommitteeTopicID(spectypes.CommitteeID(signedSSVMessage.SSVMessage.GetID().GetDutyExecutorID()[16:]))[0]
		_, err = validator.handleSignedSSVMessage(signedSSVMessage, topicID, receivedAt)
		require.ErrorIs(t, err, ErrDuplicatedSigner)
	})

	// Get error when receiving a message with non-sorted signers
	t.Run("signers not sorted", func(t *testing.T) {
		validator := New(netCfg, validatorStore, dutyStore, signatureVerifier).(*messageValidator)

		slot := netCfg.Beacon.FirstSlotAtEpoch(1)
		signedSSVMessage := generateMultiSignedMessage(ks, committeeIdentifier, slot)
		signedSSVMessage.OperatorIDs = []spectypes.OperatorID{3, 2, 1}

		receivedAt := netCfg.Beacon.GetSlotStartTime(slot)
		topicID := commons.CommitteeTopicID(spectypes.CommitteeID(signedSSVMessage.SSVMessage.GetID().GetDutyExecutorID()[16:]))[0]
		_, err = validator.handleSignedSSVMessage(signedSSVMessage, topicID, receivedAt)
		require.ErrorIs(t, err, ErrSignersNotSorted)
	})

	// Get error when receiving message with different amount of signers and signatures
	t.Run("wrong signers/signatures length", func(t *testing.T) {
		validator := New(netCfg, validatorStore, dutyStore, signatureVerifier).(*messageValidator)

		slot := netCfg.Beacon.FirstSlotAtEpoch(1)
		signedSSVMessage := generateMultiSignedMessage(ks, committeeIdentifier, slot)
		signedSSVMessage.OperatorIDs = []spectypes.OperatorID{1, 2, 3, 4}

		receivedAt := netCfg.Beacon.GetSlotStartTime(slot)
		topicID := commons.CommitteeTopicID(spectypes.CommitteeID(signedSSVMessage.SSVMessage.GetID().GetDutyExecutorID()[16:]))[0]
		_, err = validator.handleSignedSSVMessage(signedSSVMessage, topicID, receivedAt)

		require.ErrorContains(t, err, ErrSignersAndSignaturesWithDifferentLength.Error())
	})

	// Get error when receiving message from less than quorum size amount of signers
	t.Run("decided too few signers", func(t *testing.T) {
		validator := New(netCfg, validatorStore, dutyStore, signatureVerifier).(*messageValidator)

		slot := netCfg.Beacon.FirstSlotAtEpoch(1)
		signedSSVMessage := generateMultiSignedMessage(ks, committeeIdentifier, slot)
		signedSSVMessage.OperatorIDs = []spectypes.OperatorID{1, 2}
		signedSSVMessage.Signatures = signedSSVMessage.Signatures[:2]

		receivedAt := netCfg.Beacon.GetSlotStartTime(slot)
		topicID := commons.CommitteeTopicID(spectypes.CommitteeID(signedSSVMessage.SSVMessage.GetID().GetDutyExecutorID()[16:]))[0]
		_, err = validator.handleSignedSSVMessage(signedSSVMessage, topicID, receivedAt)

		require.ErrorContains(t, err, ErrDecidedNotEnoughSigners.Error())
	})

	// Get error when receiving a non decided message with multiple signers
	t.Run("non decided with multiple signers", func(t *testing.T) {
		validator := New(netCfg, validatorStore, dutyStore, signatureVerifier).(*messageValidator)

		slot := netCfg.Beacon.FirstSlotAtEpoch(1)
		signedSSVMessage := generateMultiSignedMessage(ks, committeeIdentifier, slot, func(message *specqbft.Message) {
			message.MsgType = specqbft.ProposalMsgType
		})

		receivedAt := netCfg.Beacon.GetSlotStartTime(slot)
		topicID := commons.CommitteeTopicID(spectypes.CommitteeID(signedSSVMessage.SSVMessage.GetID().GetDutyExecutorID()[16:]))[0]
		_, err = validator.handleSignedSSVMessage(signedSSVMessage, topicID, receivedAt)

		expectedErr := ErrNonDecidedWithMultipleSigners
		expectedErr.got = 3
		require.ErrorIs(t, err, expectedErr)
	})

	// Send late message for all roles and receive late message error
	t.Run("late message", func(t *testing.T) {
		const epoch = 1
		slot := netCfg.Beacon.FirstSlotAtEpoch(epoch)

		ds := dutystore.New()
		ds.Proposer.Add(epoch, slot, shares.active.ValidatorIndex, &eth2apiv1.ProposerDuty{}, true)
		ds.SyncCommittee.Add(0, shares.active.ValidatorIndex, &eth2apiv1.SyncCommitteeDuty{}, true)

		validator := New(netCfg, validatorStore, ds, signatureVerifier).(*messageValidator)

		tests := map[spectypes.RunnerRole]time.Time{
			spectypes.RoleCommittee:                 netCfg.Beacon.GetSlotStartTime(slot + 35),
			spectypes.RoleAggregator:                netCfg.Beacon.GetSlotStartTime(slot + 35),
			spectypes.RoleProposer:                  netCfg.Beacon.GetSlotStartTime(slot + 4),
			spectypes.RoleSyncCommitteeContribution: netCfg.Beacon.GetSlotStartTime(slot + 4),
		}

		for role, receivedAt := range tests {
			role, receivedAt := role, receivedAt
			t.Run(message.RunnerRoleToString(role), func(t *testing.T) {
<<<<<<< HEAD
				senderID := shares.active.ValidatorPubKey[:]
				if role == spectypes.RoleCommittee {
					senderID = encodedCommitteeID
=======
				dutyExecutorID := shares.active.ValidatorPubKey[:]
				if validator.committeeRole(role) {
					dutyExecutorID = encodedCommitteeID
>>>>>>> def8109c
				}

				msgID := spectypes.NewMsgID(netCfg.Domain, dutyExecutorID, role)
				signedSSVMessage := generateSignedMessage(ks, msgID, slot)

<<<<<<< HEAD
				var topicID string
				topicID = commons.ValidatorTopicID(signedSSVMessage.SSVMessage.GetID().GetDutyExecutorID())[0]
				if role == spectypes.RoleCommittee {
					topicID = commons.CommitteeTopicID(spectypes.CommitteeID(signedSSVMessage.SSVMessage.GetID().GetDutyExecutorID()[16:]))[0]
				}
=======
				topicID := commons.CommitteeTopicID(committeeID)[0]
>>>>>>> def8109c
				_, err = validator.handleSignedSSVMessage(signedSSVMessage, topicID, receivedAt)
				require.ErrorContains(t, err, ErrLateSlotMessage.Error())
			})
		}
	})

	// Send early message for all roles before the duty start and receive early message error
	t.Run("early message", func(t *testing.T) {
		validator := New(netCfg, validatorStore, dutyStore, signatureVerifier).(*messageValidator)

		slot := netCfg.Beacon.FirstSlotAtEpoch(1)
		signedSSVMessage := generateSignedMessage(ks, committeeIdentifier, slot)

		receivedAt := netCfg.Beacon.GetSlotStartTime(slot - 1)
		topicID := commons.CommitteeTopicID(spectypes.CommitteeID(signedSSVMessage.SSVMessage.GetID().GetDutyExecutorID()[16:]))[0]
		_, err = validator.handleSignedSSVMessage(signedSSVMessage, topicID, receivedAt)

		require.ErrorContains(t, err, ErrEarlySlotMessage.Error())
	})

	// Send message from non-leader acting as a leader should receive an error
	t.Run("not a leader", func(t *testing.T) {
		validator := New(netCfg, validatorStore, dutyStore, signatureVerifier).(*messageValidator)

		slot := netCfg.Beacon.FirstSlotAtEpoch(1)
		signedSSVMessage := generateSignedMessage(ks, committeeIdentifier, slot)
		signedSSVMessage.OperatorIDs = []spectypes.OperatorID{2}

		receivedAt := netCfg.Beacon.GetSlotStartTime(slot)
		topicID := commons.CommitteeTopicID(spectypes.CommitteeID(signedSSVMessage.SSVMessage.GetID().GetDutyExecutorID()[16:]))[0]
		_, err = validator.handleSignedSSVMessage(signedSSVMessage, topicID, receivedAt)
		require.ErrorContains(t, err, ErrSignerNotLeader.Error())
	})

	// Send wrong size of data (8 bytes) for a prepare justification message should receive an error
	t.Run("malformed prepare justification", func(t *testing.T) {
		validator := New(netCfg, validatorStore, dutyStore, signatureVerifier).(*messageValidator)

		slot := netCfg.Beacon.FirstSlotAtEpoch(1)
		signedSSVMessage := generateSignedMessage(ks, committeeIdentifier, slot, func(message *specqbft.Message) {
			message.PrepareJustification = [][]byte{{1}}
		})
		signedSSVMessage.OperatorIDs = []spectypes.OperatorID{2}

		receivedAt := netCfg.Beacon.GetSlotStartTime(slot)
		topicID := commons.CommitteeTopicID(spectypes.CommitteeID(signedSSVMessage.SSVMessage.GetID().GetDutyExecutorID()[16:]))[0]
		_, err = validator.handleSignedSSVMessage(signedSSVMessage, topicID, receivedAt)

		require.ErrorContains(t, err, ErrMalformedPrepareJustifications.Error())
	})

	// Send prepare justification message without a proposal message should receive an error
	t.Run("non-proposal with prepare justification", func(t *testing.T) {
		validator := New(netCfg, validatorStore, dutyStore, signatureVerifier).(*messageValidator)

		slot := netCfg.Beacon.FirstSlotAtEpoch(1)

		signedSSVMessage := generateSignedMessage(ks, committeeIdentifier, slot, func(message *specqbft.Message) {
			message.PrepareJustification = spectestingutils.MarshalJustifications([]*spectypes.SignedSSVMessage{
				generateSignedMessage(ks, committeeIdentifier, slot, func(justMsg *specqbft.Message) {
					justMsg.MsgType = specqbft.RoundChangeMsgType
				}),
			})
			message.MsgType = specqbft.PrepareMsgType
		})
		signedSSVMessage.FullData = nil

		receivedAt := netCfg.Beacon.GetSlotStartTime(slot)
		topicID := commons.CommitteeTopicID(spectypes.CommitteeID(signedSSVMessage.SSVMessage.GetID().GetDutyExecutorID()[16:]))[0]
		_, err = validator.handleSignedSSVMessage(signedSSVMessage, topicID, receivedAt)

		require.ErrorContains(t, err, ErrUnexpectedPrepareJustifications.Error())
	})

	// Send round change justification message without a proposal message should receive an error
	t.Run("non-proposal with round change justification", func(t *testing.T) {
		validator := New(netCfg, validatorStore, dutyStore, signatureVerifier).(*messageValidator)

		slot := netCfg.Beacon.FirstSlotAtEpoch(1)

		signedSSVMessage := generateSignedMessage(ks, committeeIdentifier, slot, func(message *specqbft.Message) {
			message.RoundChangeJustification = spectestingutils.MarshalJustifications([]*spectypes.SignedSSVMessage{
				generateSignedMessage(ks, committeeIdentifier, slot, func(justMsg *specqbft.Message) {
					justMsg.MsgType = specqbft.PrepareMsgType
				}),
			})
			message.MsgType = specqbft.PrepareMsgType
		})
		signedSSVMessage.FullData = nil

		receivedAt := netCfg.Beacon.GetSlotStartTime(slot)
		topicID := commons.CommitteeTopicID(spectypes.CommitteeID(signedSSVMessage.SSVMessage.GetID().GetDutyExecutorID()[16:]))[0]
		_, err = validator.handleSignedSSVMessage(signedSSVMessage, topicID, receivedAt)

		require.ErrorContains(t, err, ErrUnexpectedRoundChangeJustifications.Error())
	})

	// Send round change justification message with a malformed message (1 byte) should receive an error
	t.Run("malformed round change justification", func(t *testing.T) {
		validator := New(netCfg, validatorStore, dutyStore, signatureVerifier).(*messageValidator)

		slot := netCfg.Beacon.FirstSlotAtEpoch(1)

		signedSSVMessage := generateSignedMessage(ks, committeeIdentifier, slot, func(message *specqbft.Message) {
			message.RoundChangeJustification = [][]byte{{1}}
		})
		signedSSVMessage.FullData = nil

		receivedAt := netCfg.Beacon.GetSlotStartTime(slot)
		topicID := commons.CommitteeTopicID(spectypes.CommitteeID(signedSSVMessage.SSVMessage.GetID().GetDutyExecutorID()[16:]))[0]
		_, err = validator.handleSignedSSVMessage(signedSSVMessage, topicID, receivedAt)

		require.ErrorContains(t, err, ErrMalformedRoundChangeJustifications.Error())
	})

	// Send message root hash that doesn't match the expected root hash should receive an error
	t.Run("wrong root hash", func(t *testing.T) {
		validator := New(netCfg, validatorStore, dutyStore, signatureVerifier).(*messageValidator)

		slot := netCfg.Beacon.FirstSlotAtEpoch(1)

		signedSSVMessage := generateSignedMessage(ks, committeeIdentifier, slot)
		signedSSVMessage.FullData = []byte{1}

		receivedAt := netCfg.Beacon.GetSlotStartTime(slot)
		topicID := commons.CommitteeTopicID(spectypes.CommitteeID(signedSSVMessage.SSVMessage.GetID().GetDutyExecutorID()[16:]))[0]
		_, err = validator.handleSignedSSVMessage(signedSSVMessage, topicID, receivedAt)

		expectedErr := ErrInvalidHash
		require.ErrorIs(t, err, expectedErr)
	})

	// Receive proposal from same operator twice with different messages (same round) should receive an error
	t.Run("double proposal with different data", func(t *testing.T) {
		validator := New(netCfg, validatorStore, dutyStore, signatureVerifier).(*messageValidator)

		slot := netCfg.Beacon.FirstSlotAtEpoch(1)

		signedSSVMessage := generateSignedMessage(ks, committeeIdentifier, slot)

		receivedAt := netCfg.Beacon.GetSlotStartTime(slot)
		topicID := commons.CommitteeTopicID(spectypes.CommitteeID(signedSSVMessage.SSVMessage.GetID().GetDutyExecutorID()[16:]))[0]
		_, err = validator.handleSignedSSVMessage(signedSSVMessage, topicID, receivedAt)
		require.NoError(t, err)

		anotherFullData := []byte{1}
		signedSSVMessage = generateSignedMessage(ks, committeeIdentifier, slot, func(message *specqbft.Message) {
			message.Root, err = specqbft.HashDataRoot(anotherFullData)
			require.NoError(t, err)
		})
		signedSSVMessage.FullData = anotherFullData

		_, err = validator.handleSignedSSVMessage(signedSSVMessage, topicID, receivedAt)
		expectedErr := ErrDuplicatedProposalWithDifferentData
		require.ErrorIs(t, err, expectedErr)
	})

	// Receive prepare from same operator twice with different messages (same round) should receive an error
	t.Run("double prepare", func(t *testing.T) {
		validator := New(netCfg, validatorStore, dutyStore, signatureVerifier).(*messageValidator)

		slot := netCfg.Beacon.FirstSlotAtEpoch(1)

		identifier := spectypes.NewMsgID(netCfg.Domain, ks.ValidatorPK.Serialize(), spectypes.RoleProposer)
		signedSSVMessage := generateSignedMessage(ks, identifier, slot, func(message *specqbft.Message) {
			message.MsgType = specqbft.PrepareMsgType
		})
		signedSSVMessage.FullData = nil

		receivedAt := netCfg.Beacon.GetSlotStartTime(slot)
<<<<<<< HEAD
		topicID := commons.CommitteeTopicID(spectypes.CommitteeID(signedSSVMessage.SSVMessage.GetID().GetDutyExecutorID()[16:]))[0]
=======
		topicID := commons.CommitteeTopicID(committeeID)[0]
>>>>>>> def8109c
		_, err = validator.handleSignedSSVMessage(signedSSVMessage, topicID, receivedAt)
		require.NoError(t, err)

		_, err = validator.handleSignedSSVMessage(signedSSVMessage, topicID, receivedAt)
		expectedErr := ErrDuplicatedMessage
		expectedErr.got = "prepare, having pre-consensus: 0, proposal: 0, prepare: 1, commit: 0, round change: 0, post-consensus: 0"
		require.ErrorIs(t, err, expectedErr)
	})

	// Receive commit from same operator twice with different messages (same round) should receive an error
	t.Run("double commit", func(t *testing.T) {
		validator := New(netCfg, validatorStore, dutyStore, signatureVerifier).(*messageValidator)

		slot := netCfg.Beacon.FirstSlotAtEpoch(1)

		signedSSVMessage := generateSignedMessage(ks, committeeIdentifier, slot, func(message *specqbft.Message) {
			message.MsgType = specqbft.CommitMsgType
		})
		signedSSVMessage.FullData = nil

		receivedAt := netCfg.Beacon.GetSlotStartTime(slot)
		topicID := commons.CommitteeTopicID(spectypes.CommitteeID(signedSSVMessage.SSVMessage.GetID().GetDutyExecutorID()[16:]))[0]
		_, err = validator.handleSignedSSVMessage(signedSSVMessage, topicID, receivedAt)
		require.NoError(t, err)

		_, err = validator.handleSignedSSVMessage(signedSSVMessage, topicID, receivedAt)
		expectedErr := ErrDuplicatedMessage
		expectedErr.got = "commit, having pre-consensus: 0, proposal: 0, prepare: 0, commit: 1, round change: 0, post-consensus: 0"
		require.ErrorIs(t, err, expectedErr)
	})

	// Receive round change from same operator twice with different messages (same round) should receive an error
	t.Run("double round change", func(t *testing.T) {
		validator := New(netCfg, validatorStore, dutyStore, signatureVerifier).(*messageValidator)

		slot := netCfg.Beacon.FirstSlotAtEpoch(1)

		signedSSVMessage := generateSignedMessage(ks, committeeIdentifier, slot, func(message *specqbft.Message) {
			message.MsgType = specqbft.RoundChangeMsgType
		})
		signedSSVMessage.FullData = nil

		receivedAt := netCfg.Beacon.GetSlotStartTime(slot)
		topicID := commons.CommitteeTopicID(spectypes.CommitteeID(signedSSVMessage.SSVMessage.GetID().GetDutyExecutorID()[16:]))[0]
		_, err = validator.handleSignedSSVMessage(signedSSVMessage, topicID, receivedAt)
		require.NoError(t, err)

		_, err = validator.handleSignedSSVMessage(signedSSVMessage, topicID, receivedAt)
		expectedErr := ErrDuplicatedMessage
		expectedErr.got = "round change, having pre-consensus: 0, proposal: 0, prepare: 0, commit: 0, round change: 1, post-consensus: 0"
		require.ErrorIs(t, err, expectedErr)
	})

	// Decided with same signers should receive an error
	t.Run("decided with same signers", func(t *testing.T) {
		validator := New(netCfg, validatorStore, dutyStore, signatureVerifier).(*messageValidator)

		slot := netCfg.Beacon.FirstSlotAtEpoch(1)

		signedSSVMessage := generateMultiSignedMessage(ks, committeeIdentifier, slot, func(message *specqbft.Message) {
			message.MsgType = specqbft.CommitMsgType
		})
		signedSSVMessage.FullData = nil

		receivedAt := netCfg.Beacon.GetSlotStartTime(slot)
		topicID := commons.CommitteeTopicID(spectypes.CommitteeID(signedSSVMessage.SSVMessage.GetID().GetDutyExecutorID()[16:]))[0]

		_, err = validator.handleSignedSSVMessage(signedSSVMessage, topicID, receivedAt)
		require.NoError(t, err)

		_, err = validator.handleSignedSSVMessage(signedSSVMessage, topicID, receivedAt)
		require.ErrorIs(t, err, ErrDecidedWithSameSigners)
	})

	// Send message with a slot lower than in the previous message
	t.Run("slot already advanced", func(t *testing.T) {
		validator := New(netCfg, validatorStore, dutyStore, signatureVerifier).(*messageValidator)

		slot := netCfg.Beacon.FirstSlotAtEpoch(1)

		signedSSVMessage := generateSignedMessage(ks, nonCommitteeIdentifier, slot, func(message *specqbft.Message) {
			message.Height = 8
		})

		receivedAt := netCfg.Beacon.GetSlotStartTime(slot)
		topicID := commons.CommitteeTopicID(committeeID)[0]
		_, err = validator.handleSignedSSVMessage(signedSSVMessage, topicID, receivedAt)
		require.NoError(t, err)

		signedSSVMessage = generateSignedMessage(ks, nonCommitteeIdentifier, slot, func(message *specqbft.Message) {
			message.Height = 4
		})

		_, err = validator.handleSignedSSVMessage(signedSSVMessage, topicID, receivedAt)
		require.ErrorContains(t, err, ErrSlotAlreadyAdvanced.Error())
	})

	// Send message with a round lower than in the previous message
	t.Run("round already advanced", func(t *testing.T) {
		validator := New(netCfg, validatorStore, dutyStore, signatureVerifier).(*messageValidator)

		slot := netCfg.Beacon.FirstSlotAtEpoch(1)

		signedSSVMessage := generateSignedMessage(ks, committeeIdentifier, slot, func(message *specqbft.Message) {
			message.Round = 5
		})

		receivedAt := netCfg.Beacon.GetSlotStartTime(slot).Add(5 * roundtimer.QuickTimeout)
		topicID := commons.CommitteeTopicID(spectypes.CommitteeID(signedSSVMessage.SSVMessage.GetID().GetDutyExecutorID()[16:]))[0]
		_, err = validator.handleSignedSSVMessage(signedSSVMessage, topicID, receivedAt)
		require.NoError(t, err)

		signedSSVMessage = generateSignedMessage(ks, committeeIdentifier, slot, func(message *specqbft.Message) {
			message.Round = 1
		})

		_, err = validator.handleSignedSSVMessage(signedSSVMessage, topicID, receivedAt)
		require.ErrorContains(t, err, ErrRoundAlreadyAdvanced.Error())
	})

	// Receive message from a round that is too high for that epoch should receive an error
	t.Run("round too high", func(t *testing.T) {
		const epoch = 1
		slot := netCfg.Beacon.FirstSlotAtEpoch(epoch)

		ds := dutystore.New()
		ds.Proposer.Add(epoch, slot, shares.active.ValidatorIndex, &eth2apiv1.ProposerDuty{}, true)
		ds.SyncCommittee.Add(0, shares.active.ValidatorIndex, &eth2apiv1.SyncCommitteeDuty{}, true)

		validator := New(netCfg, validatorStore, ds, signatureVerifier).(*messageValidator)

		tests := map[spectypes.RunnerRole]specqbft.Round{
			spectypes.RoleCommittee:                 13,
			spectypes.RoleAggregator:                13,
			spectypes.RoleProposer:                  7,
			spectypes.RoleSyncCommitteeContribution: 7,
		}

		for role, round := range tests {
			role, round := role, round
			t.Run(message.RunnerRoleToString(role), func(t *testing.T) {
<<<<<<< HEAD
				senderID := shares.active.ValidatorPubKey[:]
				if role == spectypes.RoleCommittee {
					senderID = encodedCommitteeID
=======
				dutyExecutorID := shares.active.ValidatorPubKey[:]
				if validator.committeeRole(role) {
					dutyExecutorID = encodedCommitteeID
>>>>>>> def8109c
				}

				msgID := spectypes.NewMsgID(netCfg.Domain, dutyExecutorID, role)
				signedSSVMessage := generateSignedMessage(ks, msgID, slot, func(message *specqbft.Message) {
					message.MsgType = specqbft.PrepareMsgType
					message.Round = round
				})
				signedSSVMessage.FullData = nil

<<<<<<< HEAD
				var topicID string
				topicID = commons.ValidatorTopicID(signedSSVMessage.SSVMessage.GetID().GetDutyExecutorID())[0]
				if role == spectypes.RoleCommittee {
					topicID = commons.CommitteeTopicID(spectypes.CommitteeID(signedSSVMessage.SSVMessage.GetID().GetDutyExecutorID()[16:]))[0]
				}
=======
				topicID := commons.CommitteeTopicID(committeeID)[0]
>>>>>>> def8109c

				sinceSlotStart := time.Duration(0)
				for validator.currentEstimatedRound(sinceSlotStart) != round {
					sinceSlotStart += roundtimer.QuickTimeout
				}

				receivedAt := netCfg.Beacon.GetSlotStartTime(slot).Add(sinceSlotStart)
				_, err = validator.handleSignedSSVMessage(signedSSVMessage, topicID, receivedAt)
				if validator.messageLateness(slot, role, receivedAt) > 0 {
					require.ErrorContains(t, err, ErrLateSlotMessage.Error())
				} else {
					require.ErrorContains(t, err, ErrRoundTooHigh.Error())
				}
			})
		}
	})

	// Receive an event message from an operator that is not myself should receive an error
	t.Run("event message", func(t *testing.T) {
		validator := New(netCfg, validatorStore, dutyStore, signatureVerifier).(*messageValidator)

		slot := netCfg.Beacon.FirstSlotAtEpoch(1)

		signedSSVMessage := generateSignedMessage(ks, committeeIdentifier, slot)
		signedSSVMessage.SSVMessage.MsgType = message.SSVEventMsgType

		receivedAt := netCfg.Beacon.GetSlotStartTime(slot)
		topicID := commons.CommitteeTopicID(spectypes.CommitteeID(signedSSVMessage.SSVMessage.GetID().GetDutyExecutorID()[16:]))[0]

		_, err = validator.handleSignedSSVMessage(signedSSVMessage, topicID, receivedAt)
		require.ErrorIs(t, err, ErrEventMessage)
	})

	// Receive a dkg message from an operator that is not myself should receive an error
	t.Run("dkg message", func(t *testing.T) {
		validator := New(netCfg, validatorStore, dutyStore, signatureVerifier).(*messageValidator)

		slot := netCfg.Beacon.FirstSlotAtEpoch(1)

		signedSSVMessage := generateSignedMessage(ks, committeeIdentifier, slot)
		signedSSVMessage.SSVMessage.MsgType = spectypes.DKGMsgType

		receivedAt := netCfg.Beacon.GetSlotStartTime(slot)
		topicID := commons.CommitteeTopicID(spectypes.CommitteeID(signedSSVMessage.SSVMessage.GetID().GetDutyExecutorID()[16:]))[0]

		_, err = validator.handleSignedSSVMessage(signedSSVMessage, topicID, receivedAt)
		require.ErrorIs(t, err, ErrDKGMessage)
	})

	// Receive a message with a wrong signature
	t.Run("wrong signature", func(t *testing.T) {
		validator := New(netCfg, validatorStore, dutyStore, wrongSignatureVerifier).(*messageValidator)

		slot := netCfg.Beacon.FirstSlotAtEpoch(1)

		signedSSVMessage := generateSignedMessage(ks, committeeIdentifier, slot)

		receivedAt := netCfg.Beacon.GetSlotStartTime(slot)
		topicID := commons.CommitteeTopicID(spectypes.CommitteeID(signedSSVMessage.SSVMessage.GetID().GetDutyExecutorID()[16:]))[0]

		_, err = validator.handleSignedSSVMessage(signedSSVMessage, topicID, receivedAt)
		require.ErrorContains(t, err, ErrSignatureVerification.Error())
	})

	// Receive a message with an incorrect topic
	t.Run("incorrect topic", func(t *testing.T) {
		validator := New(netCfg, validatorStore, dutyStore, signatureVerifier).(*messageValidator)

		slot := netCfg.Beacon.FirstSlotAtEpoch(1)

		signedSSVMessage := generateSignedMessage(ks, committeeIdentifier, slot)

		receivedAt := netCfg.Beacon.GetSlotStartTime(slot)
		topicID := "incorrect"

		_, err = validator.handleSignedSSVMessage(signedSSVMessage, topicID, receivedAt)
		require.ErrorContains(t, err, ErrIncorrectTopic.Error())
	})

	// Receive nil signed ssv message
	t.Run("nil signed ssv message", func(t *testing.T) {
		validator := New(netCfg, validatorStore, dutyStore, signatureVerifier).(*messageValidator)

		slot := netCfg.Beacon.FirstSlotAtEpoch(1)

		receivedAt := netCfg.Beacon.GetSlotStartTime(slot)

		_, err = validator.handleSignedSSVMessage(nil, "", receivedAt)
		require.ErrorContains(t, err, ErrNilSignedSSVMessage.Error())
	})

	// Receive nil ssv message
	t.Run("nil ssv message", func(t *testing.T) {
		validator := New(netCfg, validatorStore, dutyStore, signatureVerifier).(*messageValidator)

		slot := netCfg.Beacon.FirstSlotAtEpoch(1)

		signedSSVMessage := generateSignedMessage(ks, committeeIdentifier, slot)
		signedSSVMessage.SSVMessage = nil

		receivedAt := netCfg.Beacon.GetSlotStartTime(slot)

		_, err = validator.handleSignedSSVMessage(signedSSVMessage, "", receivedAt)
		require.ErrorContains(t, err, ErrNilSSVMessage.Error())
	})

	// Receive zero round
	t.Run("zero round", func(t *testing.T) {
		validator := New(netCfg, validatorStore, dutyStore, signatureVerifier).(*messageValidator)

		slot := netCfg.Beacon.FirstSlotAtEpoch(1)

		signedSSVMessage := generateSignedMessage(ks, committeeIdentifier, slot, func(message *specqbft.Message) {
			message.Round = specqbft.NoRound
		})

		receivedAt := netCfg.Beacon.GetSlotStartTime(slot)
		topicID := commons.CommitteeTopicID(spectypes.CommitteeID(signedSSVMessage.SSVMessage.GetID().GetDutyExecutorID()[16:]))[0]
		_, err = validator.handleSignedSSVMessage(signedSSVMessage, topicID, receivedAt)
		require.ErrorContains(t, err, ErrZeroRound.Error())
	})

	// Receive a message with no signatures
	t.Run("no signatures", func(t *testing.T) {
		validator := New(netCfg, validatorStore, dutyStore, signatureVerifier).(*messageValidator)

		slot := netCfg.Beacon.FirstSlotAtEpoch(1)

		signedSSVMessage := generateSignedMessage(ks, committeeIdentifier, slot)
		signedSSVMessage.Signatures = [][]byte{}

		receivedAt := netCfg.Beacon.GetSlotStartTime(slot)
		topicID := commons.CommitteeTopicID(spectypes.CommitteeID(signedSSVMessage.SSVMessage.GetID().GetDutyExecutorID()[16:]))[0]
		_, err = validator.handleSignedSSVMessage(signedSSVMessage, topicID, receivedAt)
		require.ErrorContains(t, err, ErrNoSignatures.Error())
	})

	// Receive a message with mismatched identifier
	t.Run("mismatched identifier", func(t *testing.T) {
		validator := New(netCfg, validatorStore, dutyStore, signatureVerifier).(*messageValidator)

		slot := netCfg.Beacon.FirstSlotAtEpoch(1)

		signedSSVMessage := generateSignedMessage(ks, committeeIdentifier, slot, func(message *specqbft.Message) {
			wrongID := spectypes.NewMsgID(netCfg.Domain, encodedCommitteeID[:], nonCommitteeRole)
			message.Identifier = wrongID[:]
		})
		signedSSVMessage.SSVMessage.MsgID = committeeIdentifier

		receivedAt := netCfg.Beacon.GetSlotStartTime(slot)
		topicID := commons.CommitteeTopicID(spectypes.CommitteeID(signedSSVMessage.SSVMessage.GetID().GetDutyExecutorID()[16:]))[0]
		_, err = validator.handleSignedSSVMessage(signedSSVMessage, topicID, receivedAt)
		require.ErrorContains(t, err, ErrMismatchedIdentifier.Error())
	})

	// Receive a prepare/commit message with FullData
	t.Run("prepare/commit with FullData", func(t *testing.T) {
		validator := New(netCfg, validatorStore, dutyStore, signatureVerifier).(*messageValidator)

		slot := netCfg.Beacon.FirstSlotAtEpoch(1)

		signedSSVMessage := generateSignedMessage(ks, committeeIdentifier, slot, func(message *specqbft.Message) {
			message.MsgType = specqbft.PrepareMsgType
		})

		receivedAt := netCfg.Beacon.GetSlotStartTime(slot)
		topicID := commons.CommitteeTopicID(spectypes.CommitteeID(signedSSVMessage.SSVMessage.GetID().GetDutyExecutorID()[16:]))[0]
		_, err = validator.handleSignedSSVMessage(signedSSVMessage, topicID, receivedAt)
		require.ErrorContains(t, err, ErrPrepareOrCommitWithFullData.Error())

		signedSSVMessage = generateSignedMessage(ks, committeeIdentifier, slot, func(message *specqbft.Message) {
			message.MsgType = specqbft.CommitMsgType
		})
		_, err = validator.handleSignedSSVMessage(signedSSVMessage, topicID, receivedAt)
		require.ErrorContains(t, err, ErrPrepareOrCommitWithFullData.Error())
	})

	// Receive a non-consensus message with FullData
	t.Run("non-consensus with FullData", func(t *testing.T) {
		validator := New(netCfg, validatorStore, dutyStore, signatureVerifier).(*messageValidator)

		slot := netCfg.Beacon.FirstSlotAtEpoch(1)

		signedSSVMessage := spectestingutils.SignPartialSigSSVMessage(ks, spectestingutils.SSVMsgAggregator(nil, spectestingutils.PostConsensusAggregatorMsg(ks.Shares[1], 1)))
		signedSSVMessage.FullData = []byte{1}

		receivedAt := netCfg.Beacon.GetSlotStartTime(slot)
		topicID := commons.CommitteeTopicID(committeeID)[0]
		_, err = validator.handleSignedSSVMessage(signedSSVMessage, topicID, receivedAt)
		require.ErrorIs(t, err, ErrFullDataNotInConsensusMessage)
	})

	// Receive a partial signature message with multiple signers
	t.Run("partial signature with multiple signers", func(t *testing.T) {
		validator := New(netCfg, validatorStore, dutyStore, signatureVerifier).(*messageValidator)

		slot := netCfg.Beacon.FirstSlotAtEpoch(1)

		signedSSVMessage := spectestingutils.SignPartialSigSSVMessage(ks, spectestingutils.SSVMsgAggregator(nil, spectestingutils.PostConsensusAggregatorMsg(ks.Shares[1], 1)))
		signedSSVMessage.OperatorIDs = []spectypes.OperatorID{1, 2}
		signedSSVMessage.Signatures = append(signedSSVMessage.Signatures, signedSSVMessage.Signatures[0])

		receivedAt := netCfg.Beacon.GetSlotStartTime(slot)
		topicID := commons.CommitteeTopicID(committeeID)[0]
		_, err = validator.handleSignedSSVMessage(signedSSVMessage, topicID, receivedAt)
		require.ErrorIs(t, err, ErrPartialSigOneSigner)
	})

	// Receive a partial signature message with too many signers
	t.Run("partial signature with too many messages", func(t *testing.T) {
		validator := New(netCfg, validatorStore, dutyStore, signatureVerifier).(*messageValidator)

		slot := netCfg.Beacon.FirstSlotAtEpoch(1)

		messages := spectestingutils.PostConsensusAggregatorMsg(ks.Shares[1], 1)
		for i := 0; i < 12; i++ {
			messages.Messages = append(messages.Messages, messages.Messages[0])
		}

		data, err := messages.Encode()
		require.NoError(t, err)

		msgID := spectypes.NewMsgID(spectestingutils.TestingSSVDomainType, encodedCommitteeID, committeeRole)
		ssvMessage := &spectypes.SSVMessage{
			MsgType: spectypes.SSVPartialSignatureMsgType,
			MsgID:   msgID,
			Data:    data,
		}

		signedSSVMessage := spectestingutils.SignPartialSigSSVMessage(ks, ssvMessage)

		receivedAt := netCfg.Beacon.GetSlotStartTime(slot)
		topicID := commons.CommitteeTopicID(spectypes.CommitteeID(signedSSVMessage.SSVMessage.GetID().GetDutyExecutorID()[16:]))[0]
		_, err = validator.handleSignedSSVMessage(signedSSVMessage, topicID, receivedAt)
		require.ErrorContains(t, err, ErrTooManyPartialSignatureMessages.Error())
	})

	// Receive a partial signature message with triple validator index
	t.Run("partial signature with triple validator index", func(t *testing.T) {
		validator := New(netCfg, validatorStore, dutyStore, signatureVerifier).(*messageValidator)

		slot := netCfg.Beacon.FirstSlotAtEpoch(1)

		messages := spectestingutils.PostConsensusAggregatorMsg(ks.Shares[1], 1)
		for i := 0; i < 3; i++ {
			messages.Messages = append(messages.Messages, messages.Messages[0])
		}

		data, err := messages.Encode()
		require.NoError(t, err)

		msgID := spectypes.NewMsgID(spectestingutils.TestingSSVDomainType, encodedCommitteeID, committeeRole)
		ssvMessage := &spectypes.SSVMessage{
			MsgType: spectypes.SSVPartialSignatureMsgType,
			MsgID:   msgID,
			Data:    data,
		}

		signedSSVMessage := spectestingutils.SignPartialSigSSVMessage(ks, ssvMessage)

		receivedAt := netCfg.Beacon.GetSlotStartTime(slot)
		topicID := commons.CommitteeTopicID(spectypes.CommitteeID(signedSSVMessage.SSVMessage.GetID().GetDutyExecutorID()[16:]))[0]
		_, err = validator.handleSignedSSVMessage(signedSSVMessage, topicID, receivedAt)
		require.ErrorContains(t, err, ErrTripleValidatorIndexInPartialSignatures.Error())
	})

	// Receive a partial signature message with validator index mismatch
	t.Run("partial signature with validator index mismatch", func(t *testing.T) {
		validator := New(netCfg, validatorStore, dutyStore, signatureVerifier).(*messageValidator)

		slot := netCfg.Beacon.FirstSlotAtEpoch(1)

		messages := spectestingutils.PostConsensusAggregatorMsg(ks.Shares[1], 1)
		messages.Messages[0].ValidatorIndex = math.MaxUint64

		data, err := messages.Encode()
		require.NoError(t, err)

		msgID := spectypes.NewMsgID(spectestingutils.TestingSSVDomainType, encodedCommitteeID, committeeRole)
		ssvMessage := &spectypes.SSVMessage{
			MsgType: spectypes.SSVPartialSignatureMsgType,
			MsgID:   msgID,
			Data:    data,
		}

		signedSSVMessage := spectestingutils.SignPartialSigSSVMessage(ks, ssvMessage)

		receivedAt := netCfg.Beacon.GetSlotStartTime(slot)
		topicID := commons.CommitteeTopicID(spectypes.CommitteeID(signedSSVMessage.SSVMessage.GetID().GetDutyExecutorID()[16:]))[0]
		_, err = validator.handleSignedSSVMessage(signedSSVMessage, topicID, receivedAt)
		require.ErrorContains(t, err, ErrValidatorIndexMismatch.Error())
	})
}

type shareSet struct {
	active                      *ssvtypes.SSVShare
	liquidated                  *ssvtypes.SSVShare
	inactive                    *ssvtypes.SSVShare
	nonUpdatedMetadata          *ssvtypes.SSVShare
	nonUpdatedMetadataNextEpoch *ssvtypes.SSVShare
	noMetadata                  *ssvtypes.SSVShare
}

func generateShares(t *testing.T, ks *spectestingutils.TestKeySet, ns storage.Storage, netCfg networkconfig.NetworkConfig) shareSet {
	activeShare := &ssvtypes.SSVShare{
		Share: *spectestingutils.TestingShare(ks, spectestingutils.TestingValidatorIndex),
		Metadata: ssvtypes.Metadata{
			BeaconMetadata: &beaconprotocol.ValidatorMetadata{
				Status: eth2apiv1.ValidatorStateActiveOngoing,
				Index:  spectestingutils.TestingShare(ks, spectestingutils.TestingValidatorIndex).ValidatorIndex,
			},
			Liquidated: false,
		},
	}

	require.NoError(t, ns.Shares().Save(nil, activeShare))

	liquidatedShare := &ssvtypes.SSVShare{
		Share: *spectestingutils.TestingShare(ks, spectestingutils.TestingValidatorIndex),
		Metadata: ssvtypes.Metadata{
			BeaconMetadata: &beaconprotocol.ValidatorMetadata{
				Status: eth2apiv1.ValidatorStateActiveOngoing,
				Index:  spectestingutils.TestingShare(ks, spectestingutils.TestingValidatorIndex).ValidatorIndex,
			},
			Liquidated: true,
		},
	}

	liquidatedSK, err := eth2types.GenerateBLSPrivateKey()
	require.NoError(t, err)

	copy(liquidatedShare.ValidatorPubKey[:], liquidatedSK.PublicKey().Marshal())
	require.NoError(t, ns.Shares().Save(nil, liquidatedShare))

	inactiveShare := &ssvtypes.SSVShare{
		Share: *spectestingutils.TestingShare(ks, spectestingutils.TestingValidatorIndex),
		Metadata: ssvtypes.Metadata{
			BeaconMetadata: &beaconprotocol.ValidatorMetadata{
				Status: eth2apiv1.ValidatorStateUnknown,
			},
			Liquidated: false,
		},
	}

	inactiveSK, err := eth2types.GenerateBLSPrivateKey()
	require.NoError(t, err)

	copy(inactiveShare.ValidatorPubKey[:], inactiveSK.PublicKey().Marshal())
	require.NoError(t, ns.Shares().Save(nil, inactiveShare))

	slot := netCfg.Beacon.EstimatedCurrentSlot()
	epoch := netCfg.Beacon.EstimatedEpochAtSlot(slot)

	nonUpdatedMetadataShare := &ssvtypes.SSVShare{
		Share: *spectestingutils.TestingShare(ks, spectestingutils.TestingValidatorIndex),
		Metadata: ssvtypes.Metadata{
			BeaconMetadata: &beaconprotocol.ValidatorMetadata{
				Status:          eth2apiv1.ValidatorStatePendingQueued,
				ActivationEpoch: epoch,
			},
			Liquidated: false,
		},
	}

	nonUpdatedMetadataSK, err := eth2types.GenerateBLSPrivateKey()
	require.NoError(t, err)

	copy(nonUpdatedMetadataShare.ValidatorPubKey[:], nonUpdatedMetadataSK.PublicKey().Marshal())
	require.NoError(t, ns.Shares().Save(nil, nonUpdatedMetadataShare))

	nonUpdatedMetadataNextEpochShare := &ssvtypes.SSVShare{
		Share: *spectestingutils.TestingShare(ks, spectestingutils.TestingValidatorIndex),
		Metadata: ssvtypes.Metadata{
			BeaconMetadata: &beaconprotocol.ValidatorMetadata{
				Status:          eth2apiv1.ValidatorStatePendingQueued,
				ActivationEpoch: epoch + 1,
			},
			Liquidated: false,
		},
	}

	nonUpdatedMetadataNextEpochSK, err := eth2types.GenerateBLSPrivateKey()
	require.NoError(t, err)

	copy(nonUpdatedMetadataNextEpochShare.ValidatorPubKey[:], nonUpdatedMetadataNextEpochSK.PublicKey().Marshal())
	require.NoError(t, ns.Shares().Save(nil, nonUpdatedMetadataNextEpochShare))

	noMetadataShare := &ssvtypes.SSVShare{
		Share: *spectestingutils.TestingShare(ks, spectestingutils.TestingValidatorIndex),
		Metadata: ssvtypes.Metadata{
			BeaconMetadata: nil,
			Liquidated:     false,
		},
	}

	noMetadataShareSK, err := eth2types.GenerateBLSPrivateKey()
	require.NoError(t, err)

	copy(noMetadataShare.ValidatorPubKey[:], noMetadataShareSK.PublicKey().Marshal())
	require.NoError(t, ns.Shares().Save(nil, noMetadataShare))

	return shareSet{
		active:                      activeShare,
		liquidated:                  liquidatedShare,
		inactive:                    inactiveShare,
		nonUpdatedMetadata:          nonUpdatedMetadataShare,
		nonUpdatedMetadataNextEpoch: nonUpdatedMetadataNextEpochShare,
		noMetadata:                  noMetadataShare,
	}
}

func generateSignedMessage(
	ks *spectestingutils.TestKeySet,
	identifier spectypes.MessageID,
	slot phase0.Slot,
	opts ...func(message *specqbft.Message),
) *spectypes.SignedSSVMessage {
	fullData := spectestingutils.TestingQBFTFullData
	height := specqbft.Height(slot)

	qbftMessage := &specqbft.Message{
		MsgType:    specqbft.ProposalMsgType,
		Height:     height,
		Round:      specqbft.FirstRound,
		Identifier: identifier[:],
		Root:       sha256.Sum256(fullData),

		RoundChangeJustification: [][]byte{},
		PrepareJustification:     [][]byte{},
	}

	for _, opt := range opts {
		opt(qbftMessage)
	}

	signedSSVMessage := spectestingutils.SignQBFTMsg(ks.OperatorKeys[1], 1, qbftMessage)
	signedSSVMessage.FullData = fullData

	return signedSSVMessage
}

func generateMultiSignedMessage(
	ks *spectestingutils.TestKeySet,
	identifier spectypes.MessageID,
	slot phase0.Slot,
	opts ...func(message *specqbft.Message),
) *spectypes.SignedSSVMessage {
	fullData := spectestingutils.TestingQBFTFullData
	height := specqbft.Height(slot)

	qbftMessage := &specqbft.Message{
		MsgType:    specqbft.CommitMsgType,
		Height:     height,
		Round:      specqbft.FirstRound,
		Identifier: identifier[:],
		Root:       sha256.Sum256(fullData),

		RoundChangeJustification: [][]byte{},
		PrepareJustification:     [][]byte{},
	}

	for _, opt := range opts {
		opt(qbftMessage)
	}

	signedSSVMessage := spectestingutils.MultiSignQBFTMsg(
		[]*rsa.PrivateKey{ks.OperatorKeys[1], ks.OperatorKeys[2], ks.OperatorKeys[3]},
		[]spectypes.OperatorID{1, 2, 3},
		qbftMessage,
	)
	signedSSVMessage.FullData = fullData

	return signedSSVMessage
}<|MERGE_RESOLUTION|>--- conflicted
+++ resolved
@@ -14,9 +14,6 @@
 	"github.com/attestantio/go-eth2-client/spec/phase0"
 	pubsub "github.com/libp2p/go-libp2p-pubsub"
 	pspb "github.com/libp2p/go-libp2p-pubsub/pb"
-	specqbft "github.com/ssvlabs/ssv-spec/qbft"
-	spectypes "github.com/ssvlabs/ssv-spec/types"
-	spectestingutils "github.com/ssvlabs/ssv-spec/types/testingutils"
 	"github.com/stretchr/testify/require"
 	eth2types "github.com/wealdtech/go-eth2-types/v2"
 	"go.uber.org/mock/gomock"
@@ -24,6 +21,9 @@
 	"golang.org/x/exp/maps"
 	"golang.org/x/exp/slices"
 
+	specqbft "github.com/ssvlabs/ssv-spec/qbft"
+	spectypes "github.com/ssvlabs/ssv-spec/types"
+	spectestingutils "github.com/ssvlabs/ssv-spec/types/testingutils"
 	"github.com/ssvlabs/ssv/message/signatureverifier"
 	"github.com/ssvlabs/ssv/network/commons"
 	"github.com/ssvlabs/ssv/networkconfig"
@@ -129,11 +129,7 @@
 		signedSSVMessage := generateSignedMessage(ks, committeeIdentifier, slot)
 
 		receivedAt := netCfg.Beacon.GetSlotStartTime(slot)
-<<<<<<< HEAD
-		topicID := commons.CommitteeTopicID(spectypes.CommitteeID(signedSSVMessage.SSVMessage.MsgID.GetDutyExecutorID()[16:]))[0]
-=======
-		topicID := commons.CommitteeTopicID(spectypes.CommitteeID(signedSSVMessage.SSVMessage.GetID().GetDutyExecutorID()[16:]))[0]
->>>>>>> def8109c
+		topicID := commons.CommitteeTopicID(spectypes.CommitteeID(signedSSVMessage.SSVMessage.GetID().GetDutyExecutorID()[16:]))[0]
 		_, err = validator.handleSignedSSVMessage(signedSSVMessage, topicID, receivedAt)
 		require.NoError(t, err)
 	})
@@ -155,10 +151,6 @@
 		signedSSVMessage := generateSignedMessage(ks, msgID, slot)
 
 		receivedAt := netCfg.Beacon.GetSlotStartTime(slot)
-<<<<<<< HEAD
-=======
-
->>>>>>> def8109c
 		topicID := commons.CommitteeTopicID(spectypes.CommitteeID(signedSSVMessage.SSVMessage.GetID().GetDutyExecutorID()[16:]))[0]
 		_, err = validator.handleSignedSSVMessage(signedSSVMessage, topicID, receivedAt)
 		require.NoError(t, err)
@@ -240,13 +232,8 @@
 
 		slot := netCfg.Beacon.FirstSlotAtEpoch(1)
 
-<<<<<<< HEAD
-		topic := commons.GetTopicFullName(commons.CommitteeTopicID(spectypes.CommitteeID(committeeIdentifier[:]))[0])
-		msgSize := 10_000_000 + commons.MessageOffset
-=======
 		topic := commons.GetTopicFullName(commons.CommitteeTopicID(committeeID)[0])
 		msgSize := maxSignedMsgSize*2 + commons.MessageOffset
->>>>>>> def8109c
 
 		pmsg := &pubsub.Message{
 			Message: &pspb.Message{
@@ -270,11 +257,7 @@
 
 		slot := netCfg.Beacon.FirstSlotAtEpoch(1)
 
-<<<<<<< HEAD
-		topic := commons.GetTopicFullName(commons.CommitteeTopicID(spectypes.CommitteeID(committeeIdentifier.GetDutyExecutorID()[16:]))[0])
-=======
 		topic := commons.GetTopicFullName(commons.CommitteeTopicID(committeeID)[0])
->>>>>>> def8109c
 		pmsg := &pubsub.Message{
 			Message: &pspb.Message{
 				Data:  bytes.Repeat([]byte{1}, 1+commons.MessageOffset),
@@ -315,11 +298,7 @@
 		signedSSVMessage.SSVMessage.Data = []byte{}
 
 		receivedAt := netCfg.Beacon.GetSlotStartTime(slot)
-<<<<<<< HEAD
-		topicID := commons.CommitteeTopicID(spectypes.CommitteeID(signedSSVMessage.SSVMessage.GetID().GetDutyExecutorID()))[0]
-=======
-		topicID := commons.CommitteeTopicID(spectypes.CommitteeID(signedSSVMessage.SSVMessage.GetID().GetDutyExecutorID()[16:]))[0]
->>>>>>> def8109c
+		topicID := commons.CommitteeTopicID(spectypes.CommitteeID(signedSSVMessage.SSVMessage.GetID().GetDutyExecutorID()[16:]))[0]
 		_, err = validator.handleSignedSSVMessage(signedSSVMessage, topicID, receivedAt)
 		require.ErrorIs(t, err, ErrEmptyData)
 
@@ -766,15 +745,9 @@
 						encodedMessages, err := messages.Encode()
 						require.NoError(t, err)
 
-<<<<<<< HEAD
-						senderID := shares.active.ValidatorPubKey[:]
-						if role == spectypes.RoleCommittee {
-							senderID = encodedCommitteeID
-=======
 						dutyExecutorID := shares.active.ValidatorPubKey[:]
 						if validator.committeeRole(role) {
 							dutyExecutorID = encodedCommitteeID
->>>>>>> def8109c
 						}
 						ssvMessage := &spectypes.SSVMessage{
 							MsgType: spectypes.SSVPartialSignatureMsgType,
@@ -785,16 +758,8 @@
 						signedSSVMessage := spectestingutils.SignedSSVMessageWithSigner(1, ks.OperatorKeys[1], ssvMessage)
 
 						receivedAt := netCfg.Beacon.GetSlotStartTime(spectestingutils.TestingDutySlot)
-<<<<<<< HEAD
-						var topicID string
-						topicID = commons.ValidatorTopicID(signedSSVMessage.SSVMessage.GetID().GetDutyExecutorID())[0]
-						if role == spectypes.RoleCommittee {
-							topicID = commons.CommitteeTopicID(spectypes.CommitteeID(signedSSVMessage.SSVMessage.GetID().GetDutyExecutorID()[16:]))[0]
-						}
-=======
 
 						topicID := commons.CommitteeTopicID(committeeID)[0]
->>>>>>> def8109c
 
 						_, err = validator.handleSignedSSVMessage(signedSSVMessage, topicID, receivedAt)
 						require.NoError(t, err)
@@ -869,14 +834,7 @@
 						signedSSVMessage := spectestingutils.SignedSSVMessageWithSigner(1, ks.OperatorKeys[1], ssvMessage)
 
 						receivedAt := netCfg.Beacon.GetSlotStartTime(spectestingutils.TestingDutySlot)
-<<<<<<< HEAD
-						topicID := commons.ValidatorTopicID(signedSSVMessage.SSVMessage.GetID().GetDutyExecutorID())[0]
-						if role == spectypes.RoleCommittee {
-							topicID = commons.CommitteeTopicID(spectypes.CommitteeID(signedSSVMessage.SSVMessage.GetID().GetDutyExecutorID()[16:]))[0]
-						}
-=======
 						topicID := commons.CommitteeTopicID(committeeID)[0]
->>>>>>> def8109c
 						_, err = validator.handleSignedSSVMessage(signedSSVMessage, topicID, receivedAt)
 						require.ErrorContains(t, err, ErrPartialSignatureTypeRoleMismatch.Error())
 					})
@@ -923,34 +881,10 @@
 		signedSSVMessage := generateSignedMessage(ks, committeeIdentifier, slot)
 		signedSSVMessage.OperatorIDs = nil
 
-<<<<<<< HEAD
-		// Get error when receiving a consensus message with a zero signature
-		t.Run("consensus message", func(t *testing.T) {
-			signedSSVMessage := generateSignedMessage(ks, committeeIdentifier, slot)
-			signedSSVMessage.Signatures = [][]byte{{}}
-
-			receivedAt := netCfg.Beacon.GetSlotStartTime(slot)
-			topicID := commons.CommitteeTopicID(spectypes.CommitteeID(signedSSVMessage.SSVMessage.GetID().GetDutyExecutorID()[16:]))[0]
-			_, err = validator.handleSignedSSVMessage(signedSSVMessage, topicID, receivedAt)
-			require.ErrorIs(t, err, ErrEmptySignature)
-		})
-
-		// Get error when receiving a consensus message with a zero signature
-		t.Run("partial signature message", func(t *testing.T) {
-			partialSigSSVMessage := spectestingutils.SignPartialSigSSVMessage(ks, spectestingutils.SSVMsgAggregator(nil, spectestingutils.PostConsensusAggregatorMsg(ks.Shares[1], 1)))
-			partialSigSSVMessage.Signatures = [][]byte{{}}
-
-			receivedAt := netCfg.Beacon.GetSlotStartTime(slot)
-			topicID := commons.ValidatorTopicID(partialSigSSVMessage.SSVMessage.GetID().GetDutyExecutorID())[0]
-			_, err = validator.handleSignedSSVMessage(partialSigSSVMessage, topicID, receivedAt)
-			require.ErrorIs(t, err, ErrEmptySignature)
-		})
-=======
 		receivedAt := netCfg.Beacon.GetSlotStartTime(slot)
 		topicID := commons.CommitteeTopicID(spectypes.CommitteeID(signedSSVMessage.SSVMessage.GetID().GetDutyExecutorID()[16:]))[0]
 		_, err = validator.handleSignedSSVMessage(signedSSVMessage, topicID, receivedAt)
 		require.ErrorIs(t, err, ErrNoSigners)
->>>>>>> def8109c
 	})
 
 	// Get error when receiving a message with more signers than committee size.
@@ -1087,29 +1021,15 @@
 		for role, receivedAt := range tests {
 			role, receivedAt := role, receivedAt
 			t.Run(message.RunnerRoleToString(role), func(t *testing.T) {
-<<<<<<< HEAD
-				senderID := shares.active.ValidatorPubKey[:]
-				if role == spectypes.RoleCommittee {
-					senderID = encodedCommitteeID
-=======
 				dutyExecutorID := shares.active.ValidatorPubKey[:]
 				if validator.committeeRole(role) {
 					dutyExecutorID = encodedCommitteeID
->>>>>>> def8109c
 				}
 
 				msgID := spectypes.NewMsgID(netCfg.Domain, dutyExecutorID, role)
 				signedSSVMessage := generateSignedMessage(ks, msgID, slot)
 
-<<<<<<< HEAD
-				var topicID string
-				topicID = commons.ValidatorTopicID(signedSSVMessage.SSVMessage.GetID().GetDutyExecutorID())[0]
-				if role == spectypes.RoleCommittee {
-					topicID = commons.CommitteeTopicID(spectypes.CommitteeID(signedSSVMessage.SSVMessage.GetID().GetDutyExecutorID()[16:]))[0]
-				}
-=======
 				topicID := commons.CommitteeTopicID(committeeID)[0]
->>>>>>> def8109c
 				_, err = validator.handleSignedSSVMessage(signedSSVMessage, topicID, receivedAt)
 				require.ErrorContains(t, err, ErrLateSlotMessage.Error())
 			})
@@ -1280,11 +1200,7 @@
 		signedSSVMessage.FullData = nil
 
 		receivedAt := netCfg.Beacon.GetSlotStartTime(slot)
-<<<<<<< HEAD
-		topicID := commons.CommitteeTopicID(spectypes.CommitteeID(signedSSVMessage.SSVMessage.GetID().GetDutyExecutorID()[16:]))[0]
-=======
 		topicID := commons.CommitteeTopicID(committeeID)[0]
->>>>>>> def8109c
 		_, err = validator.handleSignedSSVMessage(signedSSVMessage, topicID, receivedAt)
 		require.NoError(t, err)
 
@@ -1426,15 +1342,9 @@
 		for role, round := range tests {
 			role, round := role, round
 			t.Run(message.RunnerRoleToString(role), func(t *testing.T) {
-<<<<<<< HEAD
-				senderID := shares.active.ValidatorPubKey[:]
-				if role == spectypes.RoleCommittee {
-					senderID = encodedCommitteeID
-=======
 				dutyExecutorID := shares.active.ValidatorPubKey[:]
 				if validator.committeeRole(role) {
 					dutyExecutorID = encodedCommitteeID
->>>>>>> def8109c
 				}
 
 				msgID := spectypes.NewMsgID(netCfg.Domain, dutyExecutorID, role)
@@ -1444,15 +1354,7 @@
 				})
 				signedSSVMessage.FullData = nil
 
-<<<<<<< HEAD
-				var topicID string
-				topicID = commons.ValidatorTopicID(signedSSVMessage.SSVMessage.GetID().GetDutyExecutorID())[0]
-				if role == spectypes.RoleCommittee {
-					topicID = commons.CommitteeTopicID(spectypes.CommitteeID(signedSSVMessage.SSVMessage.GetID().GetDutyExecutorID()[16:]))[0]
-				}
-=======
 				topicID := commons.CommitteeTopicID(committeeID)[0]
->>>>>>> def8109c
 
 				sinceSlotStart := time.Duration(0)
 				for validator.currentEstimatedRound(sinceSlotStart) != round {
