--- conflicted
+++ resolved
@@ -63,15 +63,14 @@
 	PasswordFile   string `yaml:"PasswordFile" env:"PASSWORD_FILE" env-description:"Password for operator private key file decryption"`
 }
 
-<<<<<<< HEAD
+type MessageValidation struct {
+	VerifySignatures bool `yaml:"VerifySignatures" env:"MESSAGE_VALIDATION_VERIFY_SIGNATURES" env-default:"false" env-description:"Experimental feature to verify signatures in pubsub's message validation instead of in consensus protocol."`
+}
+
 type DBOptions struct {
 	Path       string        `yaml:"Path" env:"DB_PATH" env-default:"./data/db" env-description:"Path for storage"`
 	Reporting  bool          `yaml:"Reporting" env:"DB_REPORTING" env-default:"false" env-description:"Flag to run on-off db size reporting"`
 	GCInterval time.Duration `yaml:"GCInterval" env:"DB_GC_INTERVAL" env-default:"6m" env-description:"Interval between garbage collection cycles. Set to 0 to disable."`
-=======
-type MessageValidation struct {
-	VerifySignatures bool `yaml:"VerifySignatures" env:"MESSAGE_VALIDATION_VERIFY_SIGNATURES" env-default:"false" env-description:"Experimental feature to verify signatures in pubsub's message validation instead of in consensus protocol."`
->>>>>>> 1bcd6bf0
 }
 
 type config struct {
@@ -111,13 +110,10 @@
 		}
 		defer logging.CapturePanic(logger)
 
-<<<<<<< HEAD
-=======
 		metricsReporter := metricsreporter.New(
 			metricsreporter.WithLogger(logger),
 		)
 
->>>>>>> 1bcd6bf0
 		networkConfig, err := setupSSVNetwork(logger)
 		if err != nil {
 			logger.Fatal("could not setup network", zap.Error(err))
