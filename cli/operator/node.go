package operator

import (
	"context"
	"encoding/base64"
	"fmt"
	"log"
	"math/big"
	"net/http"
	"os"
	"time"

	"github.com/ssvlabs/ssv/logging"
	genesisssvtypes "github.com/ssvlabs/ssv/protocol/genesis/types"

	ethcommon "github.com/ethereum/go-ethereum/common"
	"github.com/ilyakaznacheev/cleanenv"
	"github.com/pkg/errors"
	"github.com/spf13/cobra"
	spectypes "github.com/ssvlabs/ssv-spec/types"
	"go.uber.org/zap"

<<<<<<< HEAD
=======
	genesisspectypes "github.com/ssvlabs/ssv-spec-pre-cc/types"
>>>>>>> 8332afa1
	"github.com/ssvlabs/ssv/api/handlers"
	apiserver "github.com/ssvlabs/ssv/api/server"
	"github.com/ssvlabs/ssv/beacon/goclient"
	"github.com/ssvlabs/ssv/beacon/goclient/genesisgoclient"
	global_config "github.com/ssvlabs/ssv/cli/config"
	"github.com/ssvlabs/ssv/ekm"
	"github.com/ssvlabs/ssv/eth/eventhandler"
	"github.com/ssvlabs/ssv/eth/eventparser"
	"github.com/ssvlabs/ssv/eth/eventsyncer"
	"github.com/ssvlabs/ssv/eth/executionclient"
	"github.com/ssvlabs/ssv/eth/localevents"
	exporterapi "github.com/ssvlabs/ssv/exporter/api"
	"github.com/ssvlabs/ssv/exporter/api/decided"
	"github.com/ssvlabs/ssv/exporter/convert"

	genesisibftstorage "github.com/ssvlabs/ssv/ibft/genesisstorage"

	ibftstorage "github.com/ssvlabs/ssv/ibft/storage"
	ssv_identity "github.com/ssvlabs/ssv/identity"
	"github.com/ssvlabs/ssv/logging/fields"
	genesisvalidation "github.com/ssvlabs/ssv/message/validation/genesis"
	"github.com/ssvlabs/ssv/migrations"
	"github.com/ssvlabs/ssv/monitoring/metrics"
	"github.com/ssvlabs/ssv/monitoring/metricsreporter"
	"github.com/ssvlabs/ssv/network"
	p2pv1 "github.com/ssvlabs/ssv/network/p2p"
	"github.com/ssvlabs/ssv/networkconfig"
	"github.com/ssvlabs/ssv/nodeprobe"
	"github.com/ssvlabs/ssv/operator"
	operatordatastore "github.com/ssvlabs/ssv/operator/datastore"
	"github.com/ssvlabs/ssv/operator/duties/dutystore"
	"github.com/ssvlabs/ssv/operator/keys"
	"github.com/ssvlabs/ssv/operator/keystore"
	"github.com/ssvlabs/ssv/operator/slotticker"
	operatorstorage "github.com/ssvlabs/ssv/operator/storage"
	"github.com/ssvlabs/ssv/operator/validator"
	"github.com/ssvlabs/ssv/operator/validators"
	beaconprotocol "github.com/ssvlabs/ssv/protocol/v2/blockchain/beacon"
	"github.com/ssvlabs/ssv/protocol/v2/types"
	registrystorage "github.com/ssvlabs/ssv/registry/storage"
	"github.com/ssvlabs/ssv/storage/basedb"
	"github.com/ssvlabs/ssv/storage/kv"
	"github.com/ssvlabs/ssv/utils/commons"
	"github.com/ssvlabs/ssv/utils/format"
	"github.com/ssvlabs/ssv/utils/rsaencryption"
)

type KeyStore struct {
	PrivateKeyFile string `yaml:"PrivateKeyFile" env:"PRIVATE_KEY_FILE" env-description:"Operator private key file"`
	PasswordFile   string `yaml:"PasswordFile" env:"PASSWORD_FILE" env-description:"Password for operator private key file decryption"`
}

type config struct {
	global_config.GlobalConfig `yaml:"global"`
	DBOptions                  basedb.Options                   `yaml:"db"`
	SSVOptions                 operator.Options                 `yaml:"ssv"`
	ExecutionClient            executionclient.ExecutionOptions `yaml:"eth1"` // TODO: execution_client in yaml
	ConsensusClient            beaconprotocol.Options           `yaml:"eth2"` // TODO: consensus_client in yaml
	P2pNetworkConfig           p2pv1.Config                     `yaml:"p2p"`
	KeyStore                   KeyStore                         `yaml:"KeyStore"`
	OperatorPrivateKey         string                           `yaml:"OperatorPrivateKey" env:"OPERATOR_KEY" env-description:"Operator private key, used to decrypt contract events"`
	MetricsAPIPort             int                              `yaml:"MetricsAPIPort" env:"METRICS_API_PORT" env-description:"Port to listen on for the metrics API."`
	EnableProfile              bool                             `yaml:"EnableProfile" env:"ENABLE_PROFILE" env-description:"flag that indicates whether go profiling tools are enabled"`
	NetworkPrivateKey          string                           `yaml:"NetworkPrivateKey" env:"NETWORK_PRIVATE_KEY" env-description:"private key for network identity"`
	WsAPIPort                  int                              `yaml:"WebSocketAPIPort" env:"WS_API_PORT" env-description:"Port to listen on for the websocket API."`
	WithPing                   bool                             `yaml:"WithPing" env:"WITH_PING" env-description:"Whether to send websocket ping messages'"`
	SSVAPIPort                 int                              `yaml:"SSVAPIPort" env:"SSV_API_PORT" env-description:"Port to listen on for the SSV API."`
	LocalEventsPath            string                           `yaml:"LocalEventsPath" env:"EVENTS_PATH" env-description:"path to local events"`
}

var cfg config

var globalArgs global_config.Args

var operatorNode operator.Node

// StartNodeCmd is the command to start SSV node
var StartNodeCmd = &cobra.Command{
	Use:   "start-node",
	Short: "Starts an instance of SSV node",
	Run: func(cmd *cobra.Command, args []string) {
		commons.SetBuildData(cmd.Parent().Short, cmd.Parent().Version)

		logger, err := setupGlobal()
		if err != nil {
			log.Fatal("could not create logger", err)
		}

		defer logging.CapturePanic(logger)

		logger.Info(fmt.Sprintf("starting %v", commons.GetBuildData()))

		metricsReporter := metricsreporter.New(
			metricsreporter.WithLogger(logger),
		)

		networkConfig, err := setupSSVNetwork(logger)
		if err != nil {
			logger.Fatal("could not setup network", zap.Error(err))
		}
		cfg.DBOptions.Ctx = cmd.Context()
		db, err := setupDB(logger, networkConfig.Beacon.GetNetwork())
		if err != nil {
			logger.Fatal("could not setup db", zap.Error(err))
		}

		var operatorPrivKey keys.OperatorPrivateKey
		var operatorPrivKeyText string
		if cfg.KeyStore.PrivateKeyFile != "" {
			// nolint: gosec
			encryptedJSON, err := os.ReadFile(cfg.KeyStore.PrivateKeyFile)
			if err != nil {
				logger.Fatal("could not read PEM file", zap.Error(err))
			}

			// nolint: gosec
			keyStorePassword, err := os.ReadFile(cfg.KeyStore.PasswordFile)
			if err != nil {
				logger.Fatal("could not read password file", zap.Error(err))
			}

			decryptedKeystore, err := keystore.DecryptKeystore(encryptedJSON, string(keyStorePassword))
			if err != nil {
				logger.Fatal("could not decrypt operator private key keystore", zap.Error(err))
			}
			operatorPrivKey, err = keys.PrivateKeyFromBytes(decryptedKeystore)
			if err != nil {
				logger.Fatal("could not extract operator private key from file", zap.Error(err))
			}

			operatorPrivKeyText = base64.StdEncoding.EncodeToString(decryptedKeystore)
		} else {
			operatorPrivKey, err = keys.PrivateKeyFromString(cfg.OperatorPrivateKey)
			if err != nil {
				logger.Fatal("could not decode operator private key", zap.Error(err))
			}
			operatorPrivKeyText = cfg.OperatorPrivateKey
		}
		cfg.P2pNetworkConfig.OperatorSigner = operatorPrivKey

		nodeStorage, operatorData := setupOperatorStorage(logger, db, operatorPrivKey, operatorPrivKeyText)
		operatorDataStore := operatordatastore.New(operatorData)

		usingLocalEvents := len(cfg.LocalEventsPath) != 0

		verifyConfig(logger, nodeStorage, networkConfig.Name, usingLocalEvents)

		ekmHashedKey, err := operatorPrivKey.EKMHash()
		if err != nil {
			logger.Fatal("could not get operator private key hash", zap.Error(err))
		}

		keyManager, err := ekm.NewETHKeyManagerSigner(logger, db, networkConfig, ekmHashedKey)
		if err != nil {
			logger.Fatal("could not create new eth-key-manager signer", zap.Error(err))
		}

		cfg.P2pNetworkConfig.Ctx = cmd.Context()

		slotTickerProvider := func() slotticker.SlotTicker {
			return slotticker.New(logger, slotticker.Config{
				SlotDuration: networkConfig.SlotDurationSec(),
				GenesisTime:  networkConfig.GetGenesisTime(),
			})
		}

		cfg.ConsensusClient.Context = cmd.Context()
		cfg.ConsensusClient.Graffiti = []byte("SSV.Network")
		cfg.ConsensusClient.GasLimit = spectypes.DefaultGasLimit
		cfg.ConsensusClient.Network = networkConfig.Beacon.GetNetwork()

		consensusClient := setupConsensusClient(logger, operatorDataStore, slotTickerProvider)

		executionClient, err := executionclient.New(
			cmd.Context(),
			cfg.ExecutionClient.Addr,
			ethcommon.HexToAddress(networkConfig.RegistryContractAddr),
			executionclient.WithLogger(logger),
			executionclient.WithMetrics(metricsReporter),
			executionclient.WithFollowDistance(executionclient.DefaultFollowDistance),
			executionclient.WithConnectionTimeout(cfg.ExecutionClient.ConnectionTimeout),
			executionclient.WithReconnectionInitialInterval(executionclient.DefaultReconnectionInitialInterval),
			executionclient.WithReconnectionMaxInterval(executionclient.DefaultReconnectionMaxInterval),
		)
		if err != nil {
			logger.Fatal("could not connect to execution client", zap.Error(err))
		}

		cfg.P2pNetworkConfig.NodeStorage = nodeStorage
		cfg.P2pNetworkConfig.OperatorPubKeyHash = format.OperatorID(operatorData.PublicKey)
		cfg.P2pNetworkConfig.OperatorDataStore = operatorDataStore
		cfg.P2pNetworkConfig.FullNode = cfg.SSVOptions.ValidatorOptions.FullNode
		cfg.P2pNetworkConfig.Network = networkConfig

		validatorsMap := validators.New(cmd.Context())

		dutyStore := dutystore.New()
		cfg.SSVOptions.DutyStore = dutyStore

		// signatureVerifier := signatureverifier.NewSignatureVerifier(nodeStorage)

		validatorStore := nodeStorage.ValidatorStore()
<<<<<<< HEAD

		messageValidator := &validation.ForkingMessageValidation{
			NetworkConfig: networkConfig,
		}

		messageValidator.Alan = validation.New(
			networkConfig,
			validatorStore,
			dutyStore,
			signatureVerifier,
			validation.WithLogger(logger),
			validation.WithMetrics(metricsReporter),
		)
		if !networkConfig.PastAlanFork() {
			messageValidator.Genesis = genesisvalidation.New(
				networkConfig,
				genesisvalidation.WithNodeStorage(nodeStorage),
				genesisvalidation.WithLogger(logger),
				genesisvalidation.WithMetrics(metricsReporter),
				genesisvalidation.WithDutyStore(dutyStore),
			)
		}
=======
		// validatorStore = newValidatorStore(...) // TODO

		// New msg validation that should be dynamically switched
		// messageValidator := validation.New(
		// 	networkConfig,
		// 	validatorStore,
		// 	dutyStore,
		// 	signatureVerifier,
		// 	validation.WithLogger(logger),
		// 	validation.WithMetrics(metricsReporter),
		// )

		genesisMessageValidator := genesisvalidation.New(
			networkConfig,
			genesisvalidation.WithNodeStorage(nodeStorage),
			genesisvalidation.WithLogger(logger),
			genesisvalidation.WithMetrics(metricsReporter),
			genesisvalidation.WithDutyStore(dutyStore),
		)
>>>>>>> 8332afa1

		cfg.P2pNetworkConfig.Metrics = metricsReporter
		cfg.P2pNetworkConfig.MessageValidator = genesisMessageValidator
		cfg.SSVOptions.ValidatorOptions.MessageValidator = genesisMessageValidator

		p2pNetwork, genesisP2pNetwork := setupP2P(logger, db, metricsReporter)

		cfg.SSVOptions.Context = cmd.Context()
		cfg.SSVOptions.DB = db
		cfg.SSVOptions.BeaconNode = consensusClient
		cfg.SSVOptions.ExecutionClient = executionClient
		cfg.SSVOptions.Network = networkConfig
		cfg.SSVOptions.P2PNetwork = p2pNetwork
		cfg.SSVOptions.ValidatorOptions.NetworkConfig = networkConfig
		cfg.SSVOptions.ValidatorOptions.BeaconNetwork = networkConfig.Beacon.GetNetwork()
		cfg.SSVOptions.ValidatorOptions.Context = cmd.Context()
		cfg.SSVOptions.ValidatorOptions.DB = db
		cfg.SSVOptions.ValidatorOptions.Network = p2pNetwork
		cfg.SSVOptions.ValidatorOptions.Beacon = consensusClient
		cfg.SSVOptions.ValidatorOptions.GenesisBeacon = genesisgoclient.NewAdapter(consensusClient)
		cfg.SSVOptions.ValidatorOptions.BeaconSigner = keyManager
		cfg.SSVOptions.ValidatorOptions.ValidatorsMap = validatorsMap
		cfg.SSVOptions.ValidatorOptions.NetworkConfig = networkConfig

		cfg.SSVOptions.ValidatorOptions.OperatorDataStore = operatorDataStore
		cfg.SSVOptions.ValidatorOptions.RegistryStorage = nodeStorage
		cfg.SSVOptions.ValidatorOptions.RecipientsStorage = nodeStorage
		cfg.SSVOptions.ValidatorOptions.GasLimit = cfg.ConsensusClient.GasLimit

		cfg.SSVOptions.ValidatorOptions.GenesisControllerOptions.KeyManager = &ekm.GenesisKeyManagerAdapter{KeyManager: keyManager}

		if cfg.WsAPIPort != 0 {
			ws := exporterapi.NewWsServer(cmd.Context(), nil, http.NewServeMux(), cfg.WithPing)
			cfg.SSVOptions.WS = ws
			cfg.SSVOptions.WsAPIPort = cfg.WsAPIPort
			cfg.SSVOptions.ValidatorOptions.NewDecidedHandler = decided.NewStreamPublisher(logger, ws)
		}

		cfg.SSVOptions.ValidatorOptions.DutyRoles = []spectypes.BeaconRole{spectypes.BNRoleAttester} // TODO could be better to set in other place

		storageRoles := []convert.RunnerRole{
			convert.RoleCommittee,
			convert.RoleAttester,
			convert.RoleProposer,
			convert.RoleSyncCommittee,
			convert.RoleAggregator,
			convert.RoleSyncCommitteeContribution,
			convert.RoleValidatorRegistration,
			convert.RoleVoluntaryExit,
		}

		storageMap := ibftstorage.NewStores()

		for _, storageRole := range storageRoles {
			storageMap.Add(storageRole, ibftstorage.New(cfg.SSVOptions.ValidatorOptions.DB, storageRole.String()))
		}

		genesisStorageRoles := []genesisspectypes.BeaconRole{
			genesisspectypes.BNRoleAttester,
			genesisspectypes.BNRoleAggregator,
			genesisspectypes.BNRoleProposer,
			genesisspectypes.BNRoleSyncCommittee,
			genesisspectypes.BNRoleSyncCommitteeContribution,
			genesisspectypes.BNRoleValidatorRegistration,
			genesisspectypes.BNRoleVoluntaryExit,
		}

		genesisStorageMap := genesisibftstorage.NewStores()

		for _, storageRole := range genesisStorageRoles {
			genesisStorageMap.Add(storageRole, genesisibftstorage.New(cfg.SSVOptions.ValidatorOptions.DB, "genesis_"+storageRole.String()))
		}

		cfg.SSVOptions.ValidatorOptions.StorageMap = storageMap
		cfg.SSVOptions.ValidatorOptions.Metrics = metricsReporter
		cfg.SSVOptions.ValidatorOptions.ValidatorStore = nodeStorage.ValidatorStore()
		cfg.SSVOptions.ValidatorOptions.OperatorSigner = types.NewSsvOperatorSigner(operatorPrivKey, operatorDataStore.GetOperatorID)
		cfg.SSVOptions.Metrics = metricsReporter

		cfg.SSVOptions.ValidatorOptions.GenesisControllerOptions.StorageMap = genesisStorageMap
		cfg.SSVOptions.ValidatorOptions.GenesisControllerOptions.Network = &genesisP2pNetwork

		validatorCtrl := validator.NewController(logger, cfg.SSVOptions.ValidatorOptions)
		cfg.SSVOptions.ValidatorController = validatorCtrl
		cfg.SSVOptions.ValidatorStore = validatorStore

		operatorNode = operator.New(logger, cfg.SSVOptions, slotTickerProvider, storageMap)

		if cfg.MetricsAPIPort > 0 {
			go startMetricsHandler(cmd.Context(), logger, db, metricsReporter, cfg.MetricsAPIPort, cfg.EnableProfile)
		}

		nodeProber := nodeprobe.NewProber(
			logger,
			func() {
				logger.Fatal("ethereum node(s) are either out of sync or down. Ensure the nodes are healthy to resume.")
			},
			map[string]nodeprobe.Node{
				"execution client": executionClient,

				// Underlying options.Beacon's value implements nodeprobe.StatusChecker.
				// However, as it uses spec's specssv.BeaconNode interface, avoiding type assertion requires modifications in spec.
				// If options.Beacon doesn't implement nodeprobe.StatusChecker due to a mistake, this would panic early.
				"consensus client": consensusClient,
			},
		)

		nodeProber.Start(cmd.Context())
		nodeProber.Wait()
		logger.Info("ethereum node(s) are healthy")

		metricsReporter.SSVNodeHealthy()

		eventSyncer := setupEventHandling(
			cmd.Context(),
			logger,
			executionClient,
			validatorCtrl,
			storageMap,
			metricsReporter,
			networkConfig,
			nodeStorage,
			operatorDataStore,
			operatorPrivKey,
			keyManager,
		)
		nodeProber.AddNode("event syncer", eventSyncer)

		cfg.P2pNetworkConfig.GetValidatorStats = func() (uint64, uint64, uint64, error) {
			return validatorCtrl.GetValidatorStats()
		}
		if err := p2pNetwork.Setup(logger); err != nil {
			logger.Fatal("failed to setup network", zap.Error(err))
		}
		if err := p2pNetwork.Start(logger); err != nil {
			logger.Fatal("failed to start network", zap.Error(err))
		}

		if cfg.SSVAPIPort > 0 {
			apiServer := apiserver.New(
				logger,
				fmt.Sprintf(":%d", cfg.SSVAPIPort),
				&handlers.Node{
					// TODO: replace with narrower interface! (instead of accessing the entire PeersIndex)
					ListenAddresses: []string{fmt.Sprintf("tcp://%s:%d", cfg.P2pNetworkConfig.HostAddress, cfg.P2pNetworkConfig.TCPPort), fmt.Sprintf("udp://%s:%d", cfg.P2pNetworkConfig.HostAddress, cfg.P2pNetworkConfig.UDPPort)},
					PeersIndex:      p2pNetwork.(p2pv1.PeersIndexProvider).PeersIndex(),
					Network:         p2pNetwork.(p2pv1.HostProvider).Host().Network(),
					TopicIndex:      p2pNetwork.(handlers.TopicIndex),
					NodeProber:      nodeProber,
				},
				&handlers.Validators{
					Shares: nodeStorage.Shares(),
				},
			)
			go func() {
				err := apiServer.Run()
				if err != nil {
					logger.Fatal("failed to start API server", zap.Error(err))
				}
			}()
		}
		if err := operatorNode.Start(logger); err != nil {
			logger.Fatal("failed to start SSV node", zap.Error(err))
		}
	},
}

func verifyConfig(logger *zap.Logger, nodeStorage operatorstorage.Storage, networkName string, usingLocalEvents bool) {
	storedConfig, foundConfig, err := nodeStorage.GetConfig(nil)
	if err != nil {
		logger.Fatal("could not check saved local events config", zap.Error(err))
	}

	currentConfig := &operatorstorage.ConfigLock{
		NetworkName:      networkName,
		UsingLocalEvents: usingLocalEvents,
	}

	if foundConfig {
		if err := storedConfig.EnsureSameWith(currentConfig); err != nil {
			err = fmt.Errorf("incompatible config change: %w", err)
			logger.Fatal(err.Error())
		}
	} else {
		if err := nodeStorage.SaveConfig(nil, currentConfig); err != nil {
			err = fmt.Errorf("failed to store config: %w", err)
			logger.Fatal(err.Error())
		}
	}
}

func init() {
	global_config.ProcessArgs(&cfg, &globalArgs, StartNodeCmd)
}

func setupGlobal() (*zap.Logger, error) {
	if globalArgs.ConfigPath != "" {
		if err := cleanenv.ReadConfig(globalArgs.ConfigPath, &cfg); err != nil {
			return nil, fmt.Errorf("could not read config: %w", err)
		}
	}
	if globalArgs.ShareConfigPath != "" {
		if err := cleanenv.ReadConfig(globalArgs.ShareConfigPath, &cfg); err != nil {
			return nil, fmt.Errorf("could not read share config: %w", err)
		}
	}

	err := logging.SetGlobalLogger(
		cfg.LogLevel,
		cfg.LogLevelFormat,
		cfg.LogFormat,
		&logging.LogFileOptions{
			FileName:   cfg.LogFilePath,
			MaxSize:    cfg.LogFileSize,
			MaxBackups: cfg.LogFileBackups,
		},
	)
	if err != nil {
		return nil, fmt.Errorf("logging.SetGlobalLogger: %w", err)
	}

	return zap.L(), nil
}

func setupDB(logger *zap.Logger, eth2Network beaconprotocol.Network) (*kv.BadgerDB, error) {
	db, err := kv.New(logger, cfg.DBOptions)
	if err != nil {
		return nil, errors.Wrap(err, "failed to open db")
	}
	reopenDb := func() error {
		if err := db.Close(); err != nil {
			return errors.Wrap(err, "failed to close db")
		}
		db, err = kv.New(logger, cfg.DBOptions)
		return errors.Wrap(err, "failed to reopen db")
	}

	migrationOpts := migrations.Options{
		Db:      db,
		DbPath:  cfg.DBOptions.Path,
		Network: eth2Network,
	}
	applied, err := migrations.Run(cfg.DBOptions.Ctx, logger, migrationOpts)
	if err != nil {
		return nil, errors.Wrap(err, "failed to run migrations")
	}
	if applied == 0 {
		return db, nil
	}

	// If migrations were applied, we run a full garbage collection cycle
	// to reclaim any space that may have been freed up.
	// Close & reopen the database to trigger any unknown internal
	// startup/shutdown procedures that the storage engine may have.
	start := time.Now()
	if err := reopenDb(); err != nil {
		return nil, err
	}

	// Run a long garbage collection cycle with a timeout.
	ctx, cancel := context.WithTimeout(context.Background(), 6*time.Minute)
	defer cancel()
	if err := db.FullGC(ctx); err != nil {
		return nil, errors.Wrap(err, "failed to collect garbage")
	}

	// Close & reopen again.
	if err := reopenDb(); err != nil {
		return nil, err
	}
	logger.Debug("post-migrations garbage collection completed", fields.Duration(start))

	return db, nil
}

func setupOperatorStorage(logger *zap.Logger, db basedb.Database, configPrivKey keys.OperatorPrivateKey, configPrivKeyText string) (operatorstorage.Storage, *registrystorage.OperatorData) {
	nodeStorage, err := operatorstorage.NewNodeStorage(logger, db)
	if err != nil {
		logger.Fatal("failed to create node storage", zap.Error(err))
	}

	storedPrivKeyHash, found, err := nodeStorage.GetPrivateKeyHash()
	if err != nil {
		logger.Fatal("could not get hashed private key", zap.Error(err))
	}

	configStoragePrivKeyHash, err := configPrivKey.StorageHash()
	if err != nil {
		logger.Fatal("could not hash private key", zap.Error(err))
	}

	// Backwards compatibility for the old hashing method,
	// which was hashing the text from the configuration directly,
	// whereas StorageHash re-encodes with PEM format.
	cliPrivKeyDecoded, err := base64.StdEncoding.DecodeString(configPrivKeyText)
	if err != nil {
		logger.Fatal("could not decode private key", zap.Error(err))
	}
	configStoragePrivKeyLegacyHash, err := rsaencryption.HashRsaKey(cliPrivKeyDecoded)
	if err != nil {
		logger.Fatal("could not hash private key", zap.Error(err))
	}

	if !found {
		if err := nodeStorage.SavePrivateKeyHash(configStoragePrivKeyHash); err != nil {
			logger.Fatal("could not save hashed private key", zap.Error(err))
		}
	} else if configStoragePrivKeyHash != storedPrivKeyHash &&
		configStoragePrivKeyLegacyHash != storedPrivKeyHash {
		logger.Fatal("operator private key is not matching the one encrypted the storage")
	}

	encodedPubKey, err := configPrivKey.Public().Base64()
	if err != nil {
		logger.Fatal("could not encode public key", zap.Error(err))
	}

	logger.Info("successfully loaded operator keys", zap.String("pubkey", string(encodedPubKey)))

	operatorData, found, err := nodeStorage.GetOperatorDataByPubKey(nil, encodedPubKey)
	if err != nil {
		logger.Fatal("could not get operator data by public key", zap.Error(err))
	}
	if !found {
		operatorData = &registrystorage.OperatorData{
			PublicKey: encodedPubKey,
		}
	}
	if operatorData == nil {
		logger.Fatal("invalid operator data in database: nil")
	}

	return nodeStorage, operatorData
}

func setupSSVNetwork(logger *zap.Logger) (networkconfig.NetworkConfig, error) {
	networkConfig, err := networkconfig.GetNetworkConfigByName(cfg.SSVOptions.NetworkName)
	if err != nil {
		return networkconfig.NetworkConfig{}, err
	}

	genesisssvtypes.SetDefaultDomain(genesisspectypes.DomainType(networkConfig.GenesisDomainType))

	nodeType := "light"
	if cfg.SSVOptions.ValidatorOptions.FullNode {
		nodeType = "full"
	}

	logger.Info("setting ssv network",
		fields.Network(networkConfig.Name),
		fields.Domain(networkConfig.DomainType()),
		zap.String("nodeType", nodeType),
		zap.Any("beaconNetwork", networkConfig.Beacon.GetNetwork().BeaconNetwork),
		zap.Uint64("genesisEpoch", uint64(networkConfig.GenesisEpoch)),
		zap.String("registryContract", networkConfig.RegistryContractAddr),
	)

	return networkConfig, nil
}

func setupP2P(logger *zap.Logger, db basedb.Database, mr metricsreporter.MetricsReporter) (network.P2PNetwork, p2pv1.GenesisP2P) {
	istore := ssv_identity.NewIdentityStore(db)
	netPrivKey, err := istore.SetupNetworkKey(logger, cfg.NetworkPrivateKey)
	if err != nil {
		logger.Fatal("failed to setup network private key", zap.Error(err))
	}
	cfg.P2pNetworkConfig.NetworkPrivateKey = netPrivKey

	n := p2pv1.New(logger, &cfg.P2pNetworkConfig, mr)
	return n, p2pv1.GenesisP2P{Network: n}
}

func setupConsensusClient(
	logger *zap.Logger,
	operatorDataStore operatordatastore.OperatorDataStore,
	slotTickerProvider slotticker.Provider,
) *goclient.GoClient {
	cl, err := goclient.New(logger, cfg.ConsensusClient, operatorDataStore, slotTickerProvider)
	if err != nil {
		logger.Fatal("failed to create beacon go-client", zap.Error(err),
			fields.Address(cfg.ConsensusClient.BeaconNodeAddr))
	}

	return cl
}

func setupEventHandling(
	ctx context.Context,
	logger *zap.Logger,
	executionClient *executionclient.ExecutionClient,
	validatorCtrl validator.Controller,
	storageMap *ibftstorage.QBFTStores,
	metricsReporter metricsreporter.MetricsReporter,
	networkConfig networkconfig.NetworkConfig,
	nodeStorage operatorstorage.Storage,
	operatorDataStore operatordatastore.OperatorDataStore,
	operatorDecrypter keys.OperatorDecrypter,
	keyManager ekm.KeyManager,
) *eventsyncer.EventSyncer {
	eventFilterer, err := executionClient.Filterer()
	if err != nil {
		logger.Fatal("failed to set up event filterer", zap.Error(err))
	}

	eventParser := eventparser.New(eventFilterer)

	eventHandler, err := eventhandler.New(
		nodeStorage,
		eventParser,
		validatorCtrl,
		networkConfig,
		operatorDataStore,
		operatorDecrypter,
		keyManager,
		cfg.SSVOptions.ValidatorOptions.Beacon,
		storageMap,
		eventhandler.WithFullNode(),
		eventhandler.WithLogger(logger),
		eventhandler.WithMetrics(metricsReporter),
	)
	if err != nil {
		logger.Fatal("failed to setup event data handler", zap.Error(err))
	}

	eventSyncer := eventsyncer.New(
		nodeStorage,
		executionClient,
		eventHandler,
		eventsyncer.WithLogger(logger),
		eventsyncer.WithMetrics(metricsReporter),
	)

	fromBlock, found, err := nodeStorage.GetLastProcessedBlock(nil)
	if err != nil {
		logger.Fatal("syncing registry contract events failed, could not get last processed block", zap.Error(err))
	}
	if !found {
		fromBlock = networkConfig.RegistrySyncOffset
	} else if fromBlock == nil {
		logger.Fatal("syncing registry contract events failed, last processed block is nil")
	} else {
		// Start syncing from the next block.
		fromBlock = new(big.Int).SetUint64(fromBlock.Uint64() + 1)
	}

	// load & parse local events yaml if exists, otherwise sync from contract
	if len(cfg.LocalEventsPath) != 0 {
		localEvents, err := localevents.Load(cfg.LocalEventsPath)
		if err != nil {
			logger.Fatal("failed to load local events", zap.Error(err))
		}

		if err := eventHandler.HandleLocalEvents(localEvents); err != nil {
			logger.Fatal("error occurred while running event data handler", zap.Error(err))
		}
	} else {
		// Sync historical registry events.
		logger.Debug("syncing historical registry events", zap.Uint64("fromBlock", fromBlock.Uint64()))
		lastProcessedBlock, err := eventSyncer.SyncHistory(ctx, fromBlock.Uint64())
		switch {
		case errors.Is(err, executionclient.ErrNothingToSync):
			// Nothing was synced, keep fromBlock as is.
		case err == nil:
			// Advance fromBlock to the block after lastProcessedBlock.
			fromBlock = new(big.Int).SetUint64(lastProcessedBlock + 1)
		default:
			logger.Fatal("failed to sync historical registry events", zap.Error(err))
		}

		// Print registry stats.
		shares := nodeStorage.Shares().List(nil)
		operators, err := nodeStorage.ListOperators(nil, 0, 0)
		if err != nil {
			logger.Error("failed to get operators", zap.Error(err))
		}

		operatorValidators := 0
		liquidatedValidators := 0
		operatorID := operatorDataStore.GetOperatorID()
		if operatorDataStore.OperatorIDReady() {
			for _, share := range shares {
				if share.BelongsToOperator(operatorID) {
					operatorValidators++
				}
				if share.Liquidated {
					liquidatedValidators++
				}
			}
		}
		logger.Info("historical registry sync stats",
			zap.Uint64("my_operator_id", operatorID),
			zap.Int("operators", len(operators)),
			zap.Int("validators", len(shares)),
			zap.Int("liquidated_validators", liquidatedValidators),
			zap.Int("my_validators", operatorValidators),
		)

		// Sync ongoing registry events in the background.
		go func() {
			err = eventSyncer.SyncOngoing(ctx, fromBlock.Uint64())

			// Crash if ongoing sync has stopped, regardless of the reason.
			logger.Fatal("failed syncing ongoing registry events",
				zap.Uint64("last_processed_block", lastProcessedBlock),
				zap.Error(err))
		}()
	}

	return eventSyncer
}

func startMetricsHandler(ctx context.Context, logger *zap.Logger, db basedb.Database, metricsReporter metricsreporter.MetricsReporter, port int, enableProf bool) {
	logger = logger.Named(logging.NameMetricsHandler)
	// init and start HTTP handler
	metricsHandler := metrics.NewMetricsHandler(ctx, db, metricsReporter, enableProf, operatorNode.(metrics.HealthChecker))
	addr := fmt.Sprintf(":%d", port)
	if err := metricsHandler.Start(logger, http.NewServeMux(), addr); err != nil {
		logger.Panic("failed to serve metrics", zap.Error(err))
	}
}<|MERGE_RESOLUTION|>--- conflicted
+++ resolved
@@ -20,10 +20,7 @@
 	spectypes "github.com/ssvlabs/ssv-spec/types"
 	"go.uber.org/zap"
 
-<<<<<<< HEAD
-=======
 	genesisspectypes "github.com/ssvlabs/ssv-spec-pre-cc/types"
->>>>>>> 8332afa1
 	"github.com/ssvlabs/ssv/api/handlers"
 	apiserver "github.com/ssvlabs/ssv/api/server"
 	"github.com/ssvlabs/ssv/beacon/goclient"
@@ -44,6 +41,8 @@
 	ibftstorage "github.com/ssvlabs/ssv/ibft/storage"
 	ssv_identity "github.com/ssvlabs/ssv/identity"
 	"github.com/ssvlabs/ssv/logging/fields"
+	"github.com/ssvlabs/ssv/message/signatureverifier"
+	"github.com/ssvlabs/ssv/message/validation"
 	genesisvalidation "github.com/ssvlabs/ssv/message/validation/genesis"
 	"github.com/ssvlabs/ssv/migrations"
 	"github.com/ssvlabs/ssv/monitoring/metrics"
@@ -223,10 +222,9 @@
 		dutyStore := dutystore.New()
 		cfg.SSVOptions.DutyStore = dutyStore
 
-		// signatureVerifier := signatureverifier.NewSignatureVerifier(nodeStorage)
+		signatureVerifier := signatureverifier.NewSignatureVerifier(nodeStorage)
 
 		validatorStore := nodeStorage.ValidatorStore()
-<<<<<<< HEAD
 
 		messageValidator := &validation.ForkingMessageValidation{
 			NetworkConfig: networkConfig,
@@ -249,31 +247,10 @@
 				genesisvalidation.WithDutyStore(dutyStore),
 			)
 		}
-=======
-		// validatorStore = newValidatorStore(...) // TODO
-
-		// New msg validation that should be dynamically switched
-		// messageValidator := validation.New(
-		// 	networkConfig,
-		// 	validatorStore,
-		// 	dutyStore,
-		// 	signatureVerifier,
-		// 	validation.WithLogger(logger),
-		// 	validation.WithMetrics(metricsReporter),
-		// )
-
-		genesisMessageValidator := genesisvalidation.New(
-			networkConfig,
-			genesisvalidation.WithNodeStorage(nodeStorage),
-			genesisvalidation.WithLogger(logger),
-			genesisvalidation.WithMetrics(metricsReporter),
-			genesisvalidation.WithDutyStore(dutyStore),
-		)
->>>>>>> 8332afa1
 
 		cfg.P2pNetworkConfig.Metrics = metricsReporter
-		cfg.P2pNetworkConfig.MessageValidator = genesisMessageValidator
-		cfg.SSVOptions.ValidatorOptions.MessageValidator = genesisMessageValidator
+		cfg.P2pNetworkConfig.MessageValidator = messageValidator
+		cfg.SSVOptions.ValidatorOptions.MessageValidator = messageValidator
 
 		p2pNetwork, genesisP2pNetwork := setupP2P(logger, db, metricsReporter)
 
