--- conflicted
+++ resolved
@@ -9,13 +9,11 @@
                   "9482fb9b6a953c48","5778a05e0976a6eb","24e2c7f54d5dd1d","2a8937e50d20faa9","587c629a67ef07ed","9d06d8e0ee4e1113","e624ec802068e711",
                   "943be3ce709a99d3","5b3bb2d2262fe8be","c20c4c7ed8d1711d","b10c6fc7dd9eee7","c121cdaab6c1c698","e12b17f3910be26b","e47bf52e962c90af",
                   "90b8a0c8d2c30e95","e8292a58d2eb08ab","17cf3119ac6879f2","3f31546191c9e6b2","29c96f90edc2458d","f29db2624fd63635","dff6fea2c2d32a5f",
-<<<<<<< HEAD
+                  "ae1b53fc580ce346","c117bd5db3eeabd6","d06552d71b9ca4cd","4cb333a88af66575",
+                  "90b8a0c8d2c30e95","e8292a58d2eb08ab","17cf3119ac6879f2","3f31546191c9e6b2","29c96f90edc2458d","f29db2624fd63635","dff6fea2c2d32a5f",
                   "19d763baba602206","12633528a8f25aa5","6d5ff6a8e0fcd046","b1c8e0148a4a755","2c25abb7c776bd54","275bc14b8fe166e3","5f3cb4c012ab5b66",
                   "d7d152f58e66486d","24bfa12d2fefc50d","4d2423698924224a","1270cef2e573f846"]
 
-=======
-                  "ae1b53fc580ce346","c117bd5db3eeabd6","d06552d71b9ca4cd","4cb333a88af66575"]
->>>>>>> 013b88b4
 IgnoredIdentifiers:
   - logger
 ReducedPackageNames:
