bin
data
<<<<<<< HEAD
docs
.git
e2e
=======
docs
>>>>>>> 7925424c
<|MERGE_RESOLUTION|>--- conflicted
+++ resolved
@@ -1,9 +1,4 @@
 bin
 data
-<<<<<<< HEAD
 docs
-.git
-e2e
-=======
-docs
->>>>>>> 7925424c
+e2e