stages:
  - build
  - deploy

variables:
  #GLOBAL
  IMAGE_NAME: ssv-node
  DOCKER_BUILDKIT: 1

  #STAGE
  ACCOUNT_ID_INFRA_STAGE: 121827225315
  AWS_REGION_INFRA_STAGE: "us-west-2"
  DOCKER_REPO_INFRA_STAGE: $ACCOUNT_ID_INFRA_STAGE.dkr.ecr.$AWS_REGION_INFRA_STAGE.amazonaws.com/$IMAGE_NAME
  APP_REPLICAS_INFRA_STAGE: "1"
  ECRLOGIN_INFRA_STAGE: "aws ecr get-login --registry-ids $ACCOUNT_ID_INFRA_STAGE --region $AWS_REGION_INFRA_STAGE --no-include-email"
  STAGE_HEALTH_CHECK_IMAGE: 121827225315.dkr.ecr.us-west-2.amazonaws.com/infra-stage-repo:ubuntu20

  #PRODUCTION
  ACCOUNT_ID_INFRA_PROD: 764289642555
  AWS_REGION_INFRA_PROD: "us-west-2"
  DOCKER_REPO_INFRA_PROD: $ACCOUNT_ID_INFRA_PROD.dkr.ecr.$AWS_REGION_INFRA_STAGE.amazonaws.com/$IMAGE_NAME
  APP_REPLICAS_INFRA_PROD: "1"
  ECRLOGIN_INFRA_PROD: "aws ecr get-login --registry-ids $ACCOUNT_ID_INFRA_PROD --region $AWS_REGION_INFRA_PROD --no-include-email"
  PROD_HEALTH_CHECK_IMAGE: 764289642555.dkr.ecr.us-west-2.amazonaws.com/infra-prod-repo:ubuntu20

# +-------+
# | STAGE |
# +-------+
Build stage Docker image:
  image: docker:20.10.23
  stage: build
  tags:
    - blox-infra-stage
  script:
    - apk add --no-cache py-pip
    - pip install pyyaml==5.3.1
    - pip install awscli
    - docker build -t $IMAGE_NAME:$CI_COMMIT_SHA -f Dockerfile .
    - DOCKER_LOGIN_TO_INFRA_STAGE_REPO=`$ECRLOGIN_INFRA_STAGE`
    - docker tag $IMAGE_NAME:$CI_COMMIT_SHA $DOCKER_REPO_INFRA_STAGE:$CI_COMMIT_SHA
    - $DOCKER_LOGIN_TO_INFRA_STAGE_REPO && docker push $DOCKER_REPO_INFRA_STAGE:$CI_COMMIT_SHA
  only:
<<<<<<< HEAD
    - exporter-partial-sig
=======
    - deploy/alan-stability
>>>>>>> 95991717

# +---------------------+
# | STAGE HETZNER NODES |
# +---------------------+


Deploy nodes to hetzner stage:
  stage: deploy
  tags:
    - hetzner-k8s-stage
  image: bitnami/kubectl:1.27.5
  script:
    - export K8S_API_VERSION=$INFRA_STAGE_K8_API_VERSION
    - export SSV_NODES_CPU_LIMIT=$HETZNER_STAGE_SSV_NODES_CPU_LIMIT
    - export SSV_NODES_MEM_LIMIT=$HETZNER_STAGE_SSV_NODES_MEM_LIMIT
    - echo $HETZNER_KUBECONFIG | base64 -d > kubeconfig
    - mv kubeconfig ~/.kube/
    - export KUBECONFIG=~/.kube/kubeconfig
    - kubectl config get-contexts
    #
    # +--------------------+
    # |  Deploy SSV nodes  |
    # +--------------------+
    # - .k8/hetzner-stage/scripts/deploy-cluster-1--4.sh $DOCKER_REPO_INFRA_STAGE $CI_COMMIT_SHA ssv $APP_REPLICAS_INFRA_STAGE hetzner.stage.k8s.local hetzner.stage.k8s.local stage.ssv.network $K8S_API_VERSION $STAGE_HEALTH_CHECK_IMAGE $SSV_NODES_CPU_LIMIT $SSV_NODES_MEM_LIMIT
    # - .k8/hetzner-stage/scripts/deploy-cluster-5--8.sh $DOCKER_REPO_INFRA_STAGE $CI_COMMIT_SHA ssv $APP_REPLICAS_INFRA_STAGE hetzner.stage.k8s.local hetzner.stage.k8s.local stage.ssv.network $K8S_API_VERSION $STAGE_HEALTH_CHECK_IMAGE $SSV_NODES_CPU_LIMIT $SSV_NODES_MEM_LIMIT
    # - .k8/hetzner-stage/scripts/deploy-cluster-9--12.sh $DOCKER_REPO_INFRA_STAGE $CI_COMMIT_SHA ssv $APP_REPLICAS_INFRA_STAGE hetzner.stage.k8s.local hetzner.stage.k8s.local stage.ssv.network $K8S_API_VERSION $STAGE_HEALTH_CHECK_IMAGE $SSV_NODES_CPU_LIMIT $SSV_NODES_MEM_LIMIT
    # - .k8/hetzner-stage/scripts/deploy-cluster-13--16.sh $DOCKER_REPO_INFRA_STAGE $CI_COMMIT_SHA ssv $APP_REPLICAS_INFRA_STAGE hetzner.stage.k8s.local hetzner.stage.k8s.local stage.ssv.network $K8S_API_VERSION $STAGE_HEALTH_CHECK_IMAGE $SSV_NODES_CPU_LIMIT $SSV_NODES_MEM_LIMIT
    # - .k8/hetzner-stage/scripts/deploy-cluster-17--20.sh $DOCKER_REPO_INFRA_STAGE $CI_COMMIT_SHA ssv $APP_REPLICAS_INFRA_STAGE hetzner.stage.k8s.local hetzner.stage.k8s.local stage.ssv.network $K8S_API_VERSION $STAGE_HEALTH_CHECK_IMAGE $SSV_NODES_CPU_LIMIT $SSV_NODES_MEM_LIMIT
    # - .k8/hetzner-stage/scripts/deploy-cluster-21--24.sh $DOCKER_REPO_INFRA_STAGE $CI_COMMIT_SHA ssv $APP_REPLICAS_INFRA_STAGE hetzner.stage.k8s.local hetzner.stage.k8s.local stage.ssv.network $K8S_API_VERSION $STAGE_HEALTH_CHECK_IMAGE $SSV_NODES_CPU_LIMIT $SSV_NODES_MEM_LIMIT
    # - .k8/hetzner-stage/scripts/deploy-cluster-25--28.sh $DOCKER_REPO_INFRA_STAGE $CI_COMMIT_SHA ssv $APP_REPLICAS_INFRA_STAGE hetzner.stage.k8s.local hetzner.stage.k8s.local stage.ssv.network $K8S_API_VERSION $STAGE_HEALTH_CHECK_IMAGE $SSV_NODES_CPU_LIMIT $SSV_NODES_MEM_LIMIT
    # - .k8/hetzner-stage/scripts/deploy-cluster-29--32.sh $DOCKER_REPO_INFRA_STAGE $CI_COMMIT_SHA ssv $APP_REPLICAS_INFRA_STAGE hetzner.stage.k8s.local hetzner.stage.k8s.local stage.ssv.network $K8S_API_VERSION $STAGE_HEALTH_CHECK_IMAGE $SSV_NODES_CPU_LIMIT $SSV_NODES_MEM_LIMIT
    # - .k8/hetzner-stage/scripts/deploy-cluster-33--36.sh $DOCKER_REPO_INFRA_STAGE $CI_COMMIT_SHA ssv $APP_REPLICAS_INFRA_STAGE hetzner.stage.k8s.local hetzner.stage.k8s.local stage.ssv.network $K8S_API_VERSION $STAGE_HEALTH_CHECK_IMAGE $SSV_NODES_CPU_LIMIT $SSV_NODES_MEM_LIMIT
    # - .k8/hetzner-stage/scripts/deploy-cluster-37--40.sh $DOCKER_REPO_INFRA_STAGE $CI_COMMIT_SHA ssv $APP_REPLICAS_INFRA_STAGE hetzner.stage.k8s.local hetzner.stage.k8s.local stage.ssv.network $K8S_API_VERSION $STAGE_HEALTH_CHECK_IMAGE $SSV_NODES_CPU_LIMIT $SSV_NODES_MEM_LIMIT
    # - .k8/hetzner-stage/scripts/deploy-cluster-41--44.sh $DOCKER_REPO_INFRA_STAGE $CI_COMMIT_SHA ssv $APP_REPLICAS_INFRA_STAGE hetzner.stage.k8s.local hetzner.stage.k8s.local stage.ssv.network $K8S_API_VERSION $STAGE_HEALTH_CHECK_IMAGE $SSV_NODES_CPU_LIMIT $SSV_NODES_MEM_LIMIT
    # - .k8/hetzner-stage/scripts/deploy-cluster-45--48.sh $DOCKER_REPO_INFRA_STAGE $CI_COMMIT_SHA ssv $APP_REPLICAS_INFRA_STAGE hetzner.stage.k8s.local hetzner.stage.k8s.local stage.ssv.network $K8S_API_VERSION $STAGE_HEALTH_CHECK_IMAGE $SSV_NODES_CPU_LIMIT $SSV_NODES_MEM_LIMIT
    # - .k8/hetzner-stage/scripts/deploy-cluster-49--52.sh $DOCKER_REPO_INFRA_STAGE $CI_COMMIT_SHA ssv $APP_REPLICAS_INFRA_STAGE hetzner.stage.k8s.local hetzner.stage.k8s.local stage.ssv.network $K8S_API_VERSION $STAGE_HEALTH_CHECK_IMAGE $SSV_NODES_CPU_LIMIT $SSV_NODES_MEM_LIMIT
    # - .k8/hetzner-stage/scripts/deploy-cluster-53--56.sh $DOCKER_REPO_INFRA_STAGE $CI_COMMIT_SHA ssv $APP_REPLICAS_INFRA_STAGE hetzner.stage.k8s.local hetzner.stage.k8s.local stage.ssv.network $K8S_API_VERSION $STAGE_HEALTH_CHECK_IMAGE $SSV_NODES_CPU_LIMIT $SSV_NODES_MEM_LIMIT
    # - .k8/hetzner-stage/scripts/deploy-cluster-57--60.sh $DOCKER_REPO_INFRA_STAGE $CI_COMMIT_SHA ssv $APP_REPLICAS_INFRA_STAGE hetzner.stage.k8s.local hetzner.stage.k8s.local stage.ssv.network $K8S_API_VERSION $STAGE_HEALTH_CHECK_IMAGE $SSV_NODES_CPU_LIMIT $SSV_NODES_MEM_LIMIT
    # - .k8/hetzner-stage/scripts/deploy-cluster-61--64.sh $DOCKER_REPO_INFRA_STAGE $CI_COMMIT_SHA ssv $APP_REPLICAS_INFRA_STAGE hetzner.stage.k8s.local hetzner.stage.k8s.local stage.ssv.network $K8S_API_VERSION $STAGE_HEALTH_CHECK_IMAGE $SSV_NODES_CPU_LIMIT $SSV_NODES_MEM_LIMIT
    # - .k8/hetzner-stage/scripts/deploy-cluster-65--68.sh $DOCKER_REPO_INFRA_STAGE $CI_COMMIT_SHA ssv $APP_REPLICAS_INFRA_STAGE hetzner.stage.k8s.local hetzner.stage.k8s.local stage.ssv.network $K8S_API_VERSION $STAGE_HEALTH_CHECK_IMAGE $SSV_NODES_CPU_LIMIT $SSV_NODES_MEM_LIMIT
    - .k8/hetzner-stage/scripts/deploy-cluster-69--72.sh $DOCKER_REPO_INFRA_STAGE $CI_COMMIT_SHA ssv $APP_REPLICAS_INFRA_STAGE hetzner.stage.k8s.local hetzner.stage.k8s.local stage.ssv.network $K8S_API_VERSION $STAGE_HEALTH_CHECK_IMAGE $SSV_NODES_CPU_LIMIT $SSV_NODES_MEM_LIMIT
  only:
    - deploy/alan-stability

Deploy exporter to hetzner stage:
  stage: deploy
  tags:
    - hetzner-k8s-stage
  image: bitnami/kubectl:1.27.5
  script:
    - export K8S_API_VERSION=$INFRA_STAGE_K8_API_VERSION
    - export SSV_EXPORTER_CPU_LIMIT=$STAGE_SSV_EXPORTER_CPU_LIMIT
    - export SSV_EXPORTER_MEM_LIMIT=$STAGE_SSV_EXPORTER_MEM_LIMIT
    - echo $HETZNER_KUBECONFIG | base64 -d > kubeconfig
    - mv kubeconfig ~/.kube/
    - export KUBECONFIG=~/.kube/kubeconfig
    - kubectl config get-contexts
    - .k8/hetzner-stage/scripts/deploy-holesky-exporters.sh $DOCKER_REPO_INFRA_STAGE $CI_COMMIT_SHA ssv $APP_REPLICAS_INFRA_STAGE hetzner.stage.k8s.local hetzner.stage.k8s.local stage.ssv.network $K8S_API_VERSION $SSV_EXPORTER_CPU_LIMIT $SSV_EXPORTER_MEM_LIMIT
  only:
    - exporter-partial-sig

# +---------------+
# |     Prod      |
# +---------------+
Build prod Docker image:
  image: docker:20.10.23
  stage: build
  tags:
    - blox-infra-prod
  script:
    - apk add --no-cache py-pip
    - pip install pyyaml==5.3.1
    - pip install awscli
    - docker build -t $IMAGE_NAME:$CI_COMMIT_SHA -f Dockerfile .
    - DOCKER_LOGIN_TO_INFRA_PROD_REPO=`$ECRLOGIN_INFRA_PROD`
    - docker tag $IMAGE_NAME:$CI_COMMIT_SHA $DOCKER_REPO_INFRA_PROD:$CI_COMMIT_SHA
    - $DOCKER_LOGIN_TO_INFRA_PROD_REPO && docker push $DOCKER_REPO_INFRA_PROD:$CI_COMMIT_SHA

  only:
    - main

Deploy nodes to prod:
  stage: deploy
  tags:
    - blox-infra-prod
  script:
    - apk add bash
    - export K8S_API_VERSION=$INFRA_PROD_K8_API_VERSION
    - export SSV_EXPORTER_CPU_LIMIT=$PROD_SSV_EXPORTER_CPU_LIMIT
    - export SSV_EXPORTER_MEM_LIMIT=$PROD_SSV_EXPORTER_MEM_LIMIT
    - export SSV_NODES_CPU_LIMIT_V3=$PROD_SSV_NODES_CPU_LIMIT_V3
    - export SSV_NODES_MEM_LIMIT_V3=$PROD_SSV_NODES_MEM_LIMIT_V3
    - curl -LO https://storage.googleapis.com/kubernetes-release/release/v1.18.0/bin/linux/amd64/kubectl
    - chmod +x ./kubectl
    - mv ./kubectl /usr/bin/kubectl
    # +-------------------------------+
    # |  🟠 Deploy SSV Holesky nodes  |
    # +-------------------------------+
    - .k8/production/holesky/scripts/deploy-cluster-1--4.sh $DOCKER_REPO_INFRA_PROD $CI_COMMIT_SHA ssv $APP_REPLICAS_INFRA_PROD blox-infra-prod kubernetes-admin@blox-infra-prod ssv.network $K8S_API_VERSION $PROD_HEALTH_CHECK_IMAGE $SSV_NODES_CPU_LIMIT_V3 $SSV_NODES_MEM_LIMIT_V3
    #
    # +-------------------------------+
    # │  🟠 Deploy Holesky Bootnode   |
    # +-------------------------------+
    # █▓▒░ Keep commented unless you're testing the bootnode ░▒▓█
    #- .k8/production/holesky/scripts/deploy-boot-nodes.sh $DOCKER_REPO_INFRA_PROD $CI_COMMIT_SHA ssv $APP_REPLICAS_INFRA_PROD blox-infra-prod kubernetes-admin@blox-infra-prod ssv.network $K8S_API_VERSION $PROD_HEALTH_CHECK_IMAGE $SSV_NODES_CPU_LIMIT_V3 $SSV_NODES_MEM_LIMIT_V3
    #
    # +----------------------------+
    # |  🔴 Deploy SSV Mainnet nodes  |
    # +----------------------------+
    # - .k8/production/mainnet/scripts/deploy-cluster-1-4.sh $DOCKER_REPO_INFRA_PROD $CI_COMMIT_SHA ssv $APP_REPLICAS_INFRA_PROD blox-infra-prod kubernetes-admin@blox-infra-prod ssv.network $K8S_API_VERSION $PROD_HEALTH_CHECK_IMAGE $SSV_NODES_CPU_LIMIT_V3 $SSV_NODES_MEM_LIMIT_V3
    #
    # +------------------------------+
    # │  🔴 Deploy Mainnet Bootnode  |
    # +------------------------------+
    # █▓▒░ Keep commented unless you're testing the bootnode ░▒▓█
    # - .k8/production/mainnet/scripts/deploy-boot-nodes.sh $DOCKER_REPO_INFRA_PROD $CI_COMMIT_SHA ssv $APP_REPLICAS_INFRA_PROD blox-infra-prod kubernetes-admin@blox-infra-prod ssv.network $K8S_API_VERSION $PROD_HEALTH_CHECK_IMAGE $SSV_NODES_CPU_LIMIT_V3 $SSV_NODES_MEM_LIMIT_V3

  only:
    - main

Deploy exporter to prod:
  stage: deploy
  tags:
    - blox-infra-prod
  script:
    - apk add bash
    - export K8S_API_VERSION=$INFRA_PROD_K8_API_VERSION
    - export SSV_EXPORTER_CPU_LIMIT=$PROD_SSV_EXPORTER_CPU_LIMIT
    - export SSV_EXPORTER_MEM_LIMIT=$PROD_SSV_EXPORTER_MEM_LIMIT
    - export SSV_EXPORTER_MAINNET_CPU_LIMIT=$PROD_SSV_EXPORTER_MAINNET_CPU_LIMIT
    - export SSV_EXPORTER_MAINNET_MEM_LIMIT=$PROD_SSV_EXPORTER_MAINNET_MEM_LIMIT
    - export SSV_NODES_CPU_LIMIT_V3=$PROD_SSV_NODES_CPU_LIMIT_V3
    - export SSV_NODES_MEM_LIMIT_V3=$PROD_SSV_NODES_MEM_LIMIT_V3
    - curl -LO https://storage.googleapis.com/kubernetes-release/release/v1.18.0/bin/linux/amd64/kubectl
    - chmod +x ./kubectl
    - mv ./kubectl /usr/bin/kubectl
    #
    # +-------------------------------+
    # |  🟠 Deploy Holesky exporter   |
    # +-------------------------------+
    - .k8/production/holesky/scripts/deploy-exporters.sh $DOCKER_REPO_INFRA_PROD $CI_COMMIT_SHA ssv $APP_REPLICAS_INFRA_PROD blox-infra-prod kubernetes-admin@blox-infra-prod ssv.network $K8S_API_VERSION $SSV_EXPORTER_CPU_LIMIT $SSV_EXPORTER_MEM_LIMIT
    #
    # +------------------------------+
    # │  🔴 Deploy Mainnet exporter  |
    # +------------------------------+
    # - .k8/production/mainnet/scripts/deploy-exporters.sh $DOCKER_REPO_INFRA_PROD $CI_COMMIT_SHA ssv $APP_REPLICAS_INFRA_PROD blox-infra-prod kubernetes-admin@blox-infra-prod ssv.network $K8S_API_VERSION $SSV_EXPORTER_MAINNET_CPU_LIMIT $SSV_EXPORTER_MAINNET_MEM_LIMIT

  only:
    - main<|MERGE_RESOLUTION|>--- conflicted
+++ resolved
@@ -40,11 +40,7 @@
     - docker tag $IMAGE_NAME:$CI_COMMIT_SHA $DOCKER_REPO_INFRA_STAGE:$CI_COMMIT_SHA
     - $DOCKER_LOGIN_TO_INFRA_STAGE_REPO && docker push $DOCKER_REPO_INFRA_STAGE:$CI_COMMIT_SHA
   only:
-<<<<<<< HEAD
-    - exporter-partial-sig
-=======
     - deploy/alan-stability
->>>>>>> 95991717
 
 # +---------------------+
 # | STAGE HETZNER NODES |
