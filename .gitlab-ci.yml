--- conflicted
+++ resolved
@@ -85,114 +85,4 @@
     # █▓▒░ Keep commented unless you're testing the bootnode ░▒▓█
     # - .k8/stage/scripts/deploy-boot-nodes.sh $DOCKER_REPO_INFRA_STAGE $CI_COMMIT_SHA ssv $APP_REPLICAS_INFRA_STAGE blox-infra-stage kubernetes-admin@blox-infra stage.ssv.network $K8S_API_VERSION $STAGE_HEALTH_CHECK_IMAGE 1000m 1000m
   only:
-<<<<<<< HEAD
     - hetzner-k8s
-=======
-    - stage
-
-Deploy exporter to stage:
-  stage: deploy
-  tags:
-    - blox-infra-stage
-  script:
-    - apk add bash
-    - export K8S_API_VERSION=$INFRA_STAGE_K8_API_VERSION
-    - export SSV_EXPORTER_CPU_LIMIT=$STAGE_SSV_EXPORTER_CPU_LIMIT
-    - export SSV_EXPORTER_MEM_LIMIT=$STAGE_SSV_EXPORTER_MEM_LIMIT
-    - curl -LO https://storage.googleapis.com/kubernetes-release/release/v1.17.0/bin/linux/amd64/kubectl
-    - chmod 755 kubectl
-    - mv kubectl /usr/bin/
-    - .k8/stage/scripts/deploy-exporters.sh $DOCKER_REPO_INFRA_STAGE $CI_COMMIT_SHA ssv $APP_REPLICAS_INFRA_STAGE blox-infra-stage kubernetes-admin@blox-infra stage.ssv.network $K8S_API_VERSION $SSV_EXPORTER_CPU_LIMIT $SSV_EXPORTER_MEM_LIMIT
-  only:
-    - stage
-
-
-# +---------------+
-# |     Prod      |
-# +---------------+
-Build prod Docker image:
-  image: docker:20.10.23
-  stage: build
-  tags:
-    - blox-infra-prod
-  script:
-    - apk add --no-cache py-pip
-    - pip install pyyaml==5.3.1
-    - pip install awscli
-    - docker build -t $IMAGE_NAME:$CI_COMMIT_SHA -f Dockerfile .
-    - DOCKER_LOGIN_TO_INFRA_PROD_REPO=`$ECRLOGIN_INFRA_PROD`
-    - docker tag $IMAGE_NAME:$CI_COMMIT_SHA $DOCKER_REPO_INFRA_PROD:$CI_COMMIT_SHA
-    - $DOCKER_LOGIN_TO_INFRA_PROD_REPO && docker push $DOCKER_REPO_INFRA_PROD:$CI_COMMIT_SHA
-
-  only:
-    - main
-
-Deploy nodes to prod:
-  stage: deploy
-  tags:
-    - blox-infra-prod
-  script:
-    - apk add bash
-    - export K8S_API_VERSION=$INFRA_PROD_K8_API_VERSION
-    - export SSV_EXPORTER_CPU_LIMIT=$PROD_SSV_EXPORTER_CPU_LIMIT
-    - export SSV_EXPORTER_MEM_LIMIT=$PROD_SSV_EXPORTER_MEM_LIMIT
-    - export SSV_NODES_CPU_LIMIT_V3=$PROD_SSV_NODES_CPU_LIMIT_V3
-    - export SSV_NODES_MEM_LIMIT_V3=$PROD_SSV_NODES_MEM_LIMIT_V3
-    - curl -LO https://storage.googleapis.com/kubernetes-release/release/v1.18.0/bin/linux/amd64/kubectl
-    - chmod +x ./kubectl
-    - mv ./kubectl /usr/bin/kubectl
-    #
-    # +---------------------------+
-    # |  🟠 Deploy SSV Prater nodes  |
-    # +---------------------------+
-    - .k8/production/prater/scripts/deploy-cluster-1--4.sh $DOCKER_REPO_INFRA_PROD $CI_COMMIT_SHA ssv $APP_REPLICAS_INFRA_PROD blox-infra-prod kubernetes-admin@blox-infra-prod ssv.network $K8S_API_VERSION $PROD_HEALTH_CHECK_IMAGE $SSV_NODES_CPU_LIMIT_V3 $SSV_NODES_MEM_LIMIT_V3
-    #
-    # +----------------------------+
-    # |  🔴 Deploy SSV Mainnet nodes  |
-    # +----------------------------+
-    # - .k8/production/mainnet/scripts/deploy-cluster-1-4.sh $DOCKER_REPO_INFRA_PROD $CI_COMMIT_SHA ssv $APP_REPLICAS_INFRA_PROD blox-infra-prod kubernetes-admin@blox-infra-prod ssv.network $K8S_API_VERSION $PROD_HEALTH_CHECK_IMAGE $SSV_NODES_CPU_LIMIT_V3 $SSV_NODES_MEM_LIMIT_V3
-    #
-    #
-    # +--------------------------+
-    # │  🟠 Deploy Prater Bootnode  |
-    # +--------------------------+
-    # █▓▒░ Keep commented unless you're testing the bootnode ░▒▓█
-    # - .k8/production/prater/scripts/deploy-boot-nodes.sh $DOCKER_REPO_INFRA_PROD $CI_COMMIT_SHA ssv $APP_REPLICAS_INFRA_PROD blox-infra-prod kubernetes-admin@blox-infra-prod ssv.network $K8S_API_VERSION $PROD_HEALTH_CHECK_IMAGE $SSV_NODES_CPU_LIMIT_V3 $SSV_NODES_MEM_LIMIT_V3
-    #
-    # +---------------------------+
-    # │  🔴 Deploy Mainnet Bootnode  |
-    # +---------------------------+
-    # █▓▒░ Keep commented unless you're testing the bootnode ░▒▓█
-    # - .k8/production/mainnet/scripts/deploy-boot-nodes.sh $DOCKER_REPO_INFRA_PROD $CI_COMMIT_SHA ssv $APP_REPLICAS_INFRA_PROD blox-infra-prod kubernetes-admin@blox-infra-prod ssv.network $K8S_API_VERSION $PROD_HEALTH_CHECK_IMAGE $SSV_NODES_CPU_LIMIT_V3 $SSV_NODES_MEM_LIMIT_V3
-
-  only:
-    - main
-
-Deploy exporter to prod:
-  stage: deploy
-  tags:
-    - blox-infra-prod
-  script:
-    - apk add bash
-    - export K8S_API_VERSION=$INFRA_PROD_K8_API_VERSION
-    - export SSV_EXPORTER_CPU_LIMIT=$PROD_SSV_EXPORTER_CPU_LIMIT
-    - export SSV_EXPORTER_MEM_LIMIT=$PROD_SSV_EXPORTER_MEM_LIMIT
-    - export SSV_NODES_CPU_LIMIT_V3=$PROD_SSV_NODES_CPU_LIMIT_V3
-    - export SSV_NODES_MEM_LIMIT_V3=$PROD_SSV_NODES_MEM_LIMIT_V3
-    - curl -LO https://storage.googleapis.com/kubernetes-release/release/v1.18.0/bin/linux/amd64/kubectl
-    - chmod +x ./kubectl
-    - mv ./kubectl /usr/bin/kubectl
-    #
-    # +---------------------------+
-    # |  🟠 Deploy Prater exporter   |
-    # +---------------------------+
-    - .k8/production/prater/scripts/deploy-exporters.sh $DOCKER_REPO_INFRA_PROD $CI_COMMIT_SHA ssv $APP_REPLICAS_INFRA_PROD blox-infra-prod kubernetes-admin@blox-infra-prod ssv.network $K8S_API_VERSION $SSV_EXPORTER_CPU_LIMIT $SSV_EXPORTER_MEM_LIMIT
-    #
-    # +---------------------------+
-    # │  🔴 Deploy Mainnet exporter  |
-    # +---------------------------+
-    # - .k8/production/mainnet/scripts/deploy-exporters.sh $DOCKER_REPO_INFRA_PROD $CI_COMMIT_SHA ssv $APP_REPLICAS_INFRA_PROD blox-infra-prod kubernetes-admin@blox-infra-prod ssv.network $K8S_API_VERSION $SSV_EXPORTER_CPU_LIMIT $SSV_EXPORTER_MEM_LIMIT
-
-  only:
-    - main
->>>>>>> 131a2f28
