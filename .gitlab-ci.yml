--- conflicted
+++ resolved
@@ -40,11 +40,8 @@
     - docker tag $IMAGE_NAME:$CI_COMMIT_SHA $DOCKER_REPO_INFRA_STAGE:$CI_COMMIT_SHA
     - $DOCKER_LOGIN_TO_INFRA_STAGE_REPO && docker push $DOCKER_REPO_INFRA_STAGE:$CI_COMMIT_SHA
   only:
-<<<<<<< HEAD
     - gm/exporter-alan-merge
-=======
-    - alan/no-fork
->>>>>>> 3ecdac95
+
 
 # +---------------------+
 # | STAGE HETZNER NODES |
@@ -87,11 +84,7 @@
     - .k8/hetzner-stage/scripts/deploy-cluster-65--68.sh $DOCKER_REPO_INFRA_STAGE $CI_COMMIT_SHA ssv $APP_REPLICAS_INFRA_STAGE hetzner.stage.k8s.local hetzner.stage.k8s.local stage.ssv.network $K8S_API_VERSION $STAGE_HEALTH_CHECK_IMAGE $SSV_NODES_CPU_LIMIT $SSV_NODES_MEM_LIMIT
     - .k8/hetzner-stage/scripts/deploy-cluster-69--72.sh $DOCKER_REPO_INFRA_STAGE $CI_COMMIT_SHA ssv $APP_REPLICAS_INFRA_STAGE hetzner.stage.k8s.local hetzner.stage.k8s.local stage.ssv.network $K8S_API_VERSION $STAGE_HEALTH_CHECK_IMAGE $SSV_NODES_CPU_LIMIT $SSV_NODES_MEM_LIMIT
   only:
-<<<<<<< HEAD
     - stage
-=======
-    - alan/no-fork
->>>>>>> 3ecdac95
 
 Deploy exporter to hetzner stage:
   stage: deploy
@@ -108,11 +101,7 @@
     - kubectl config get-contexts
     - .k8/hetzner-stage/scripts/deploy-holesky-exporters.sh $DOCKER_REPO_INFRA_STAGE $CI_COMMIT_SHA ssv $APP_REPLICAS_INFRA_STAGE hetzner.stage.k8s.local hetzner.stage.k8s.local stage.ssv.network $K8S_API_VERSION $SSV_EXPORTER_CPU_LIMIT $SSV_EXPORTER_MEM_LIMIT
   only:
-<<<<<<< HEAD
     - gm/exporter-alan-merge
-=======
-    - alan/no-fork
->>>>>>> 3ecdac95
 
 # +---------------+
 # |     Prod      |
