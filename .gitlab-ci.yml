--- conflicted
+++ resolved
@@ -42,55 +42,6 @@
   only:
     - libp2p-rsa-custom-enc
 
-<<<<<<< HEAD
-Deploy nodes to stage:
-  stage: deploy
-  tags:
-    - blox-infra-stage
-  script:
-    - apk add bash
-    - export K8S_API_VERSION=$INFRA_STAGE_K8_API_VERSION
-    - export SSV_NODES_CPU_LIMIT=$STAGE_SSV_NODES_CPU_LIMIT
-    - export SSV_NODES_MEM_LIMIT=$STAGE_SSV_NODES_MEM_LIMIT
-    - curl -LO https://storage.googleapis.com/kubernetes-release/release/v1.17.0/bin/linux/amd64/kubectl
-    - chmod 755 kubectl
-    - mv kubectl /usr/bin/
-    #
-    # +--------------------+
-    # |  Deploy SSV nodes  |
-    # +--------------------+
-#    - .k8/stage/scripts/deploy-cluster-1--4.sh $DOCKER_REPO_INFRA_STAGE $CI_COMMIT_SHA ssv $APP_REPLICAS_INFRA_STAGE blox-infra-stage kubernetes-admin@blox-infra stage.ssv.network $K8S_API_VERSION $STAGE_HEALTH_CHECK_IMAGE $SSV_NODES_CPU_LIMIT $SSV_NODES_MEM_LIMIT
-#    - .k8/stage/scripts/deploy-cluster-5--8.sh $DOCKER_REPO_INFRA_STAGE $CI_COMMIT_SHA ssv $APP_REPLICAS_INFRA_STAGE blox-infra-stage kubernetes-admin@blox-infra stage.ssv.network $K8S_API_VERSION $STAGE_HEALTH_CHECK_IMAGE $SSV_NODES_CPU_LIMIT $SSV_NODES_MEM_LIMIT
-    # - .k8/stage/scripts/deploy-cluster-9--12.sh $DOCKER_REPO_INFRA_STAGE $CI_COMMIT_SHA ssv $APP_REPLICAS_INFRA_STAGE blox-infra-stage kubernetes-admin@blox-infra stage.ssv.network $K8S_API_VERSION $STAGE_HEALTH_CHECK_IMAGE $SSV_NODES_CPU_LIMIT $SSV_NODES_MEM_LIMIT
-    # - .k8/stage/scripts/deploy-cluster-13--16.sh $DOCKER_REPO_INFRA_STAGE $CI_COMMIT_SHA ssv $APP_REPLICAS_INFRA_STAGE blox-infra-stage kubernetes-admin@blox-infra stage.ssv.network $K8S_API_VERSION $STAGE_HEALTH_CHECK_IMAGE $SSV_NODES_CPU_LIMIT $SSV_NODES_MEM_LIMIT
-    #
-    # +-------------------+
-    # │  Deploy Bootnode  |
-    # +-------------------+
-    # █▓▒░ Keep commented unless you're testing the bootnode ░▒▓█
-#    - .k8/stage/scripts/deploy-boot-nodes.sh $DOCKER_REPO_INFRA_STAGE $CI_COMMIT_SHA ssv $APP_REPLICAS_INFRA_STAGE blox-infra-stage kubernetes-admin@blox-infra stage.ssv.network $K8S_API_VERSION $STAGE_HEALTH_CHECK_IMAGE 1000m 1000m
-  only:
-    - stage
-
-Deploy exporter to stage:
-  stage: deploy
-  tags:
-    - blox-infra-stage
-  script:
-    - apk add bash
-    - export K8S_API_VERSION=$INFRA_STAGE_K8_API_VERSION
-    - export SSV_EXPORTER_CPU_LIMIT=$STAGE_SSV_EXPORTER_CPU_LIMIT
-    - export SSV_EXPORTER_MEM_LIMIT=$STAGE_SSV_EXPORTER_MEM_LIMIT
-    - curl -LO https://storage.googleapis.com/kubernetes-release/release/v1.17.0/bin/linux/amd64/kubectl
-    - chmod 755 kubectl
-    - mv kubectl /usr/bin/
-    - .k8/stage/scripts/deploy-exporters.sh $DOCKER_REPO_INFRA_STAGE $CI_COMMIT_SHA ssv $APP_REPLICAS_INFRA_STAGE blox-infra-stage kubernetes-admin@blox-infra stage.ssv.network $K8S_API_VERSION $SSV_EXPORTER_CPU_LIMIT $SSV_EXPORTER_MEM_LIMIT
-  only:
-    - stage
-
-
-=======
->>>>>>> de5f8d4f
 # +---------------------+
 # | STAGE HETZNER NODES |
 # +---------------------+
