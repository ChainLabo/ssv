--- conflicted
+++ resolved
@@ -1,30 +1,13 @@
 package eth1
 
 import (
-<<<<<<< HEAD
-=======
-	"crypto/rsa"
 	"math/big"
 
->>>>>>> e2d04591
 	"github.com/ethereum/go-ethereum/core/types"
 	"github.com/prysmaticlabs/prysm/async/event"
 )
 
-<<<<<<< HEAD
-// Options configurations related to eth1
-type Options struct {
-	ETH1Addr              string        `yaml:"ETH1Addr" env:"ETH_1_ADDR" env-required:"true" env-description:"ETH1 node WebSocket address"`
-	ETH1SyncOffset        string        `yaml:"ETH1SyncOffset" env:"ETH_1_SYNC_OFFSET" env-description:"block number to start the sync from"`
-	ETH1ConnectionTimeout time.Duration `yaml:"ETH1ConnectionTimeout" env:"ETH_1_CONNECTION_TIMEOUT" env-default:"10s" env-description:"eth1 node connection timeout"`
-	RegistryContractAddr  string        `yaml:"RegistryContractAddr" env:"REGISTRY_CONTRACT_ADDR_KEY" env-default:"0x687fb596F3892904F879118e2113e1EEe8746C2E" env-description:"registry contract address"`
-	RegistryContractABI   string        `yaml:"RegistryContractABI" env:"REGISTRY_CONTRACT_ABI" env-description:"registry contract abi json file"`
-	CleanRegistryData     bool          `yaml:"CleanRegistryData" env:"CLEAN_REGISTRY_DATA" env-default:"false" env-description:"cleans registry contract data (validator shares) and forces re-sync"`
-	AbiVersion            Version       `yaml:"AbiVersion" env:"ABI_VERSION" env-default:"0" env-description:"smart contract abi version (format)"`
-}
-=======
 //go:generate mockgen -package=eth1 -destination=./mock_client.go -source=./client.go
->>>>>>> e2d04591
 
 // Event represents an eth1 event log in the system
 type Event struct {
