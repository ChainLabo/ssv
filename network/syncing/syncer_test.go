package syncing_test

import (
	"context"

	specqbft "github.com/bloxapp/ssv-spec/qbft"
	spectypes "github.com/bloxapp/ssv-spec/types"
	"go.uber.org/zap"

	"github.com/bloxapp/ssv/network/syncing"
	"github.com/bloxapp/ssv/protocol/v2/ssv/queue"
)

type mockSyncer struct{}

func (m *mockSyncer) SyncHighestDecided(ctx context.Context, logger *zap.Logger, id spectypes.MessageID, handler syncing.MessageHandler) error {
	return nil
}

func (m *mockSyncer) SyncDecidedByRange(ctx context.Context, logger *zap.Logger, id spectypes.MessageID, from specqbft.Height, to specqbft.Height, handler syncing.MessageHandler) error {
	return nil
}

type mockMessageHandler struct {
	calls   int
	handler syncing.MessageHandler
}

func newMockMessageHandler() *mockMessageHandler {
	m := &mockMessageHandler{}
	m.handler = func(msg *queue.DecodedSSVMessage) {
		m.calls++
	}
	return m
<<<<<<< HEAD
}

func TestThrottle(t *testing.T) {
	var calls int
	handler := syncing.Throttle(func(msg *queue.DecodedSSVMessage) {
		calls++
	}, 10*time.Millisecond)

	start := time.Now()
	for i := 0; i < 10; i++ {
		handler(&queue.DecodedSSVMessage{})
	}
	end := time.Now()

	require.Equal(t, 10, calls)

	rangeStart := start.Add(100 * time.Millisecond)
	rangeEnd := start.Add(120 * time.Millisecond)
	require.WithinRangef(t, end, rangeStart, rangeEnd, "expected duration to be between 100ms and 120ms, but it is %v", end.Sub(start))
=======
>>>>>>> 8431edf5
}<|MERGE_RESOLUTION|>--- conflicted
+++ resolved
@@ -32,26 +32,4 @@
 		m.calls++
 	}
 	return m
-<<<<<<< HEAD
-}
-
-func TestThrottle(t *testing.T) {
-	var calls int
-	handler := syncing.Throttle(func(msg *queue.DecodedSSVMessage) {
-		calls++
-	}, 10*time.Millisecond)
-
-	start := time.Now()
-	for i := 0; i < 10; i++ {
-		handler(&queue.DecodedSSVMessage{})
-	}
-	end := time.Now()
-
-	require.Equal(t, 10, calls)
-
-	rangeStart := start.Add(100 * time.Millisecond)
-	rangeEnd := start.Add(120 * time.Millisecond)
-	require.WithinRangef(t, end, rangeStart, rangeEnd, "expected duration to be between 100ms and 120ms, but it is %v", end.Sub(start))
-=======
->>>>>>> 8431edf5
 }