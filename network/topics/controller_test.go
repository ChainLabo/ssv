package topics

import (
	"context"
	"encoding/hex"
	"fmt"
	"sync"
	"sync/atomic"
	"testing"
	"time"

	spectypes "github.com/bloxapp/ssv-spec/types"
<<<<<<< HEAD
=======

	"github.com/bloxapp/ssv/logging"
	"github.com/bloxapp/ssv/network/commons"

	"github.com/bloxapp/ssv/protocol/v2/types"

>>>>>>> 4d8f410f
	"github.com/libp2p/go-libp2p"
	pubsub "github.com/libp2p/go-libp2p-pubsub"
	"github.com/libp2p/go-libp2p/core/host"
	libp2pnetwork "github.com/libp2p/go-libp2p/core/network"
	"github.com/stretchr/testify/require"
	"go.uber.org/zap"

<<<<<<< HEAD
	"github.com/bloxapp/ssv/logging"
	"github.com/bloxapp/ssv/message/validation"
	"github.com/bloxapp/ssv/network/discovery"
	"github.com/bloxapp/ssv/network/forks"
	"github.com/bloxapp/ssv/network/forks/genesis"
	"github.com/bloxapp/ssv/protocol/v2/types"
=======
	"github.com/bloxapp/ssv/network/discovery"
>>>>>>> 4d8f410f
)

func TestTopicManager(t *testing.T) {
	logger := logging.TestLogger(t)
	nPeers := 4

	pks := []string{"b768cdc2b2e0a859052bf04d1cd66383c96d95096a5287d08151494ce709556ba39c1300fbb902a0e2ebb7c31dc4e400",
		"824b9024767a01b56790a72afb5f18bb0f97d5bddb946a7bd8dd35cc607c35a4d76be21f24f484d0d478b99dc63ed170",
		"9340b7b80983a412bbb42cad6f992e06983d53deb41166ed5978dcbfa3761f347b237ad446d7cb4a4d0a5cca78c2ce8a",
		"a5abb232568fc869765da01688387738153f3ad6cc4e635ab282c5d5cfce2bba2351f03367103090804c5243dc8e229b",
		"a1169bd8407279d9e56b8cefafa37449afd6751f94d1da6bc8145b96d7ad2940184d506971291cd55ae152f9fc65b146",
		"80ff2cfb8fd80ceafbb3c331f271a9f9ce0ed3e360087e314d0a8775e86fa7cd19c999b821372ab6419cde376e032ff6",
		"a01909aac48337bab37c0dba395fb7495b600a53c58059a251d00b4160b9da74c62f9c4e9671125c59932e7bb864fd3d",
		"a4fc8c859ed5c10d7a1ff9fb111b76df3f2e0a6cbe7d0c58d3c98973c0ff160978bc9754a964b24929fff486ebccb629"}

	ctx, cancel := context.WithCancel(context.Background())
	defer cancel()
<<<<<<< HEAD
	f := genesis.New()

	peers := newPeers(ctx, logger, t, nPeers, nil, true, f)
	baseTest(t, ctx, logger, peers, pks, f, 1, 2)
=======
	peers := newPeers(ctx, logger, t, nPeers, false, true)
	baseTest(t, ctx, logger, peers, pks, 1, 2)
>>>>>>> 4d8f410f
}

func baseTest(t *testing.T, ctx context.Context, logger *zap.Logger, peers []*P, pks []string, minMsgCount, maxMsgCount int) {
	nValidators := len(pks)
	// nPeers := len(peers)

	validatorTopic := func(pkhex string) string {
		pk, err := hex.DecodeString(pkhex)
		if err != nil {
			return "invalid"
		}
		return commons.ValidatorTopicID(pk)[0]
	}

	t.Log("subscribing to topics")
	// listen to topics
	for _, pk := range pks {
		for _, p := range peers {
			require.NoError(t, p.tm.Subscribe(logger, validatorTopic(pk)))
			// simulate concurrency, by trying to subscribe multiple times
			go func(tm Controller, pk string) {
				require.NoError(t, tm.Subscribe(logger, validatorTopic(pk)))
			}(p.tm, pk)
			go func(tm Controller, pk string) {
				<-time.After(100 * time.Millisecond)
				require.NoError(t, tm.Subscribe(logger, validatorTopic(pk)))
			}(p.tm, pk)
		}
	}

	// wait for the peers to join topics
	<-time.After(3 * time.Second)

	t.Log("broadcasting messages")

	var wg sync.WaitGroup
	// publish some messages
	for i := 0; i < nValidators; i++ {
		for j, p := range peers {
			wg.Add(1)
			go func(p *P, pk string, pi int) {
				defer wg.Done()
				msg, err := dummyMsg(pk, pi%4)
				require.NoError(t, err)
				raw, err := msg.Encode()
				require.NoError(t, err)
				require.NoError(t, p.tm.Broadcast(validatorTopic(pk), raw, time.Second*10))
				<-time.After(time.Second * 5)
			}(p, pks[i], j)
		}
	}
	wg.Wait()

	// let the messages propagate
	wg.Add(1)
	go func() {
		defer wg.Done()
		// check number of peers and messages
		for i := 0; i < nValidators; i++ {
			wg.Add(1)
			go func(pk string) {
				ctxReadMessages, cancel := context.WithTimeout(ctx, time.Second*5)
				defer cancel()
				defer wg.Done()
				for _, p := range peers {
					// wait for messages
					for ctxReadMessages.Err() == nil && p.getCount(commons.GetTopicFullName(validatorTopic(pk))) < minMsgCount {
						time.Sleep(time.Millisecond * 100)
					}
					require.NoError(t, ctxReadMessages.Err())
					c := p.getCount(commons.GetTopicFullName(validatorTopic(pk)))
					require.GreaterOrEqual(t, c, minMsgCount)
					// require.LessOrEqual(t, c, maxMsgCount)
				}
			}(pks[i])
		}
	}()
	wg.Wait()

	t.Log("unsubscribing")
	// unsubscribing multiple times for each topic
	for i := 0; i < nValidators; i++ {
		for _, p := range peers {
			wg.Add(1)
			go func(p *P, pk string) {
				defer wg.Done()
				require.NoError(t, p.tm.Unsubscribe(logger, validatorTopic(pk), false))
				go func(p *P) {
					<-time.After(time.Millisecond)
					require.NoError(t, p.tm.Unsubscribe(logger, validatorTopic(pk), false))
				}(p)
				wg.Add(1)
				go func(p *P) {
					defer wg.Done()
					<-time.After(time.Millisecond * 50)
					require.NoError(t, p.tm.Unsubscribe(logger, validatorTopic(pk), false))
				}(p)
			}(p, pks[i])
		}
	}
	wg.Wait()
}

type P struct {
	host host.Host
	ps   *pubsub.PubSub
	tm   *topicsCtrl

	connsCount uint64

	msgsLock sync.Locker
	msgs     map[string][]*pubsub.Message
}

func (p *P) getCount(t string) int {
	p.msgsLock.Lock()
	defer p.msgsLock.Unlock()

	msgs, ok := p.msgs[t]
	if !ok {
		return 0
	}
	return len(msgs)
}

func (p *P) saveMsg(t string, msg *pubsub.Message) {
	p.msgsLock.Lock()
	defer p.msgsLock.Unlock()

	msgs, ok := p.msgs[t]
	if !ok {
		msgs = make([]*pubsub.Message, 0)
	}
	msgs = append(msgs, msg)
	p.msgs[t] = msgs
}

// TODO: use p2p/testing
<<<<<<< HEAD
func newPeers(ctx context.Context, logger *zap.Logger, t *testing.T, n int, msgValidator *validation.MessageValidator, msgID bool, fork forks.Fork) []*P {
=======
func newPeers(ctx context.Context, logger *zap.Logger, t *testing.T, n int, msgValidator, msgID bool) []*P {
>>>>>>> 4d8f410f
	peers := make([]*P, n)
	for i := 0; i < n; i++ {
		peers[i] = newPeer(ctx, logger, t, msgValidator, msgID)
	}
	t.Logf("%d peers were created", n)
	th := uint64(n/2) + uint64(n/4)
	for ctx.Err() == nil {
		done := 0
		for _, p := range peers {
			if atomic.LoadUint64(&p.connsCount) >= th {
				done++
			}
		}
		if done == len(peers) {
			break
		}
	}
	t.Log("peers are connected")
	return peers
}

<<<<<<< HEAD
func newPeer(ctx context.Context, logger *zap.Logger, t *testing.T, msgValidator *validation.MessageValidator, msgID bool, fork forks.Fork) *P {
=======
func newPeer(ctx context.Context, logger *zap.Logger, t *testing.T, msgValidator, msgID bool) *P {
>>>>>>> 4d8f410f
	h, err := libp2p.New(libp2p.ListenAddrStrings("/ip4/0.0.0.0/tcp/0"))
	require.NoError(t, err)
	ds, err := discovery.NewLocalDiscovery(ctx, logger, h)
	require.NoError(t, err)

	var p *P
	var midHandler MsgIDHandler
	if msgID {
		midHandler = NewMsgIDHandler(ctx, 2*time.Minute)
		go midHandler.Start()
	}
	cfg := &PububConfig{
		Host:         h,
		TraceLog:     false,
		MsgIDHandler: midHandler,
		MsgHandler: func(topic string, msg *pubsub.Message) error {
			p.saveMsg(topic, msg)
			return nil
		},
		Scoring: &ScoringConfig{
			IPWhilelist:        nil,
			IPColocationWeight: 0,
			OneEpochDuration:   time.Minute,
		},
		// TODO: add mock for peers.ScoreIndex
	}
	//
	if msgValidator != nil {
		cfg.MsgValidatorFactory = func(s string) MsgValidatorFunc {
<<<<<<< HEAD
			return NewSSVMsgValidator(logger, nopMetrics{}, fork, msgValidator)
=======
			return NewSSVMsgValidator()
>>>>>>> 4d8f410f
		}
	}
	ps, tm, err := NewPubsub(ctx, logger, cfg)
	require.NoError(t, err)

	p = &P{
		host:     h,
		ps:       ps,
		tm:       tm.(*topicsCtrl),
		msgs:     make(map[string][]*pubsub.Message),
		msgsLock: &sync.Mutex{},
	}
	h.Network().Notify(&libp2pnetwork.NotifyBundle{
		ConnectedF: func(network libp2pnetwork.Network, conn libp2pnetwork.Conn) {
			atomic.AddUint64(&p.connsCount, 1)
		},
	})
	require.NoError(t, ds.Bootstrap(logger, func(e discovery.PeerEvent) {
		_ = h.Connect(ctx, e.AddrInfo)
	}))

	return p
}

func dummyMsg(pkHex string, height int) (*spectypes.SSVMessage, error) {
	pk, err := hex.DecodeString(pkHex)
	if err != nil {
		return nil, err
	}
	id := spectypes.NewMsgID(types.GetDefaultDomain(), pk, spectypes.BNRoleAttester)
	msgData := fmt.Sprintf(`{
	  "message": {
		"type": 3,
		"round": 2,
		"identifier": "%s",
		"height": %d,
		"value": "bk0iAAAAAAACAAAAAAAAAAbYXFSt2H7SQd5q5u+N0bp6PbbPTQjU25H1QnkbzTECahIBAAAAAADmi+NJfvXZ3iXp2cfs0vYVW+EgGD7DTTvr5EkLtiWq8WsSAQAAAAAAIC8dZTEdD3EvE38B9kDVWkSLy40j0T+TtSrrrBqVjo4="
	  },
	  "signature": "sVV0fsvqQlqliKv/ussGIatxpe8LDWhc9uoaM5WpjbiYvvxUr1eCpz0ja7UT1PGNDdmoGi6xbMC1g/ozhAt4uCdpy0Xdfqbv2hMf2iRL5ZPKOSmMifHbd8yg4PeeceyN",
	  "signer_ids": [1,3,4]
	}`, id, height)
	return &spectypes.SSVMessage{
		MsgType: spectypes.SSVConsensusMsgType,
		MsgID:   id,
		Data:    []byte(msgData),
	}, nil
}

//
// func createShares(n int) []*bls.SecretKey {
//	threshold.Init()
//
//	var res []*bls.SecretKey
//	for i := 0; i < n; i++ {
//		sk := bls.SecretKey{}
//		sk.SetByCSPRNG()
//		res = append(res, &sk)
//		fmt.Printf("\"%s\",", sk.GetPublicKey().SerializeToHexStr())
//	}
//	return res
//}<|MERGE_RESOLUTION|>--- conflicted
+++ resolved
@@ -10,15 +10,6 @@
 	"time"
 
 	spectypes "github.com/bloxapp/ssv-spec/types"
-<<<<<<< HEAD
-=======
-
-	"github.com/bloxapp/ssv/logging"
-	"github.com/bloxapp/ssv/network/commons"
-
-	"github.com/bloxapp/ssv/protocol/v2/types"
-
->>>>>>> 4d8f410f
 	"github.com/libp2p/go-libp2p"
 	pubsub "github.com/libp2p/go-libp2p-pubsub"
 	"github.com/libp2p/go-libp2p/core/host"
@@ -26,16 +17,11 @@
 	"github.com/stretchr/testify/require"
 	"go.uber.org/zap"
 
-<<<<<<< HEAD
 	"github.com/bloxapp/ssv/logging"
 	"github.com/bloxapp/ssv/message/validation"
+	"github.com/bloxapp/ssv/network/commons"
 	"github.com/bloxapp/ssv/network/discovery"
-	"github.com/bloxapp/ssv/network/forks"
-	"github.com/bloxapp/ssv/network/forks/genesis"
 	"github.com/bloxapp/ssv/protocol/v2/types"
-=======
-	"github.com/bloxapp/ssv/network/discovery"
->>>>>>> 4d8f410f
 )
 
 func TestTopicManager(t *testing.T) {
@@ -53,15 +39,10 @@
 
 	ctx, cancel := context.WithCancel(context.Background())
 	defer cancel()
-<<<<<<< HEAD
-	f := genesis.New()
-
-	peers := newPeers(ctx, logger, t, nPeers, nil, true, f)
-	baseTest(t, ctx, logger, peers, pks, f, 1, 2)
-=======
-	peers := newPeers(ctx, logger, t, nPeers, false, true)
+
+
+	peers := newPeers(ctx, logger, t, nPeers, nil, true)
 	baseTest(t, ctx, logger, peers, pks, 1, 2)
->>>>>>> 4d8f410f
 }
 
 func baseTest(t *testing.T, ctx context.Context, logger *zap.Logger, peers []*P, pks []string, minMsgCount, maxMsgCount int) {
@@ -200,11 +181,7 @@
 }
 
 // TODO: use p2p/testing
-<<<<<<< HEAD
-func newPeers(ctx context.Context, logger *zap.Logger, t *testing.T, n int, msgValidator *validation.MessageValidator, msgID bool, fork forks.Fork) []*P {
-=======
-func newPeers(ctx context.Context, logger *zap.Logger, t *testing.T, n int, msgValidator, msgID bool) []*P {
->>>>>>> 4d8f410f
+func newPeers(ctx context.Context, logger *zap.Logger, t *testing.T, n int, msgValidator *validation.MessageValidator, msgID bool) []*P {
 	peers := make([]*P, n)
 	for i := 0; i < n; i++ {
 		peers[i] = newPeer(ctx, logger, t, msgValidator, msgID)
@@ -226,11 +203,7 @@
 	return peers
 }
 
-<<<<<<< HEAD
-func newPeer(ctx context.Context, logger *zap.Logger, t *testing.T, msgValidator *validation.MessageValidator, msgID bool, fork forks.Fork) *P {
-=======
-func newPeer(ctx context.Context, logger *zap.Logger, t *testing.T, msgValidator, msgID bool) *P {
->>>>>>> 4d8f410f
+func newPeer(ctx context.Context, logger *zap.Logger, t *testing.T, msgValidator *validation.MessageValidator, msgID bool) *P {
 	h, err := libp2p.New(libp2p.ListenAddrStrings("/ip4/0.0.0.0/tcp/0"))
 	require.NoError(t, err)
 	ds, err := discovery.NewLocalDiscovery(ctx, logger, h)
@@ -260,11 +233,7 @@
 	//
 	if msgValidator != nil {
 		cfg.MsgValidatorFactory = func(s string) MsgValidatorFunc {
-<<<<<<< HEAD
-			return NewSSVMsgValidator(logger, nopMetrics{}, fork, msgValidator)
-=======
-			return NewSSVMsgValidator()
->>>>>>> 4d8f410f
+			return NewSSVMsgValidator(logger, nopMetrics{}, msgValidator)
 		}
 	}
 	ps, tm, err := NewPubsub(ctx, logger, cfg)
