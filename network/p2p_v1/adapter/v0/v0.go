--- conflicted
+++ resolved
@@ -58,20 +58,12 @@
 	// TODO: ensure that the old user agent is passed in v1Cfg.UserAgent
 	ctx, cancel := context.WithCancel(pctx)
 	return &netV0Adapter{
-<<<<<<< HEAD
-		ctx:       ctx,
-		cancel:    cancel,
-		fork:      v1Cfg.Fork, // should be v0 fork
-		logger:    v1Cfg.Logger,
-		listeners: listeners.NewListenersContainer(pctx, v1Cfg.Logger),
-=======
 		ctx:            ctx,
 		cancel:         cancel,
-		fork:           v1Cfg.Fork,
+		fork:           v1Cfg.Fork, // should be v0 fork
 		logger:         v1Cfg.Logger,
 		listeners:      listeners.NewListenersContainer(pctx, v1Cfg.Logger),
 		knownOperators: &sync.Map{},
->>>>>>> 054fea2e
 	}
 }
 
