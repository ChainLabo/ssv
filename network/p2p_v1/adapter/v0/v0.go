--- conflicted
+++ resolved
@@ -52,21 +52,13 @@
 }
 
 // NewV0Adapter creates a new v0 network with underlying v1 infra
-<<<<<<< HEAD
 func NewV0Adapter(pctx context.Context, v1Cfg *p2p_v1.Config) adapter.Adapter {
-=======
-func NewV0Adapter(pctx context.Context, v1Cfg *p2p_v1.Config) network.Network {
->>>>>>> fe99b770
 	// TODO: ensure that the old user agent is passed in v1Cfg.UserAgent
 	ctx, cancel := context.WithCancel(pctx)
 	return &netV0Adapter{
 		ctx:       ctx,
 		cancel:    cancel,
-<<<<<<< HEAD
-		fork:      v0Cfg.Fork, // v0 fork
-=======
-		fork:      v1Cfg.Fork,
->>>>>>> fe99b770
+		fork:      v1Cfg.Fork, // should be v0 fork
 		logger:    v1Cfg.Logger,
 		listeners: listeners.NewListenersContainer(pctx, v1Cfg.Logger),
 	}
