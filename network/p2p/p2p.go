--- conflicted
+++ resolved
@@ -24,11 +24,8 @@
 	"github.com/bloxapp/ssv/network/records"
 	"github.com/bloxapp/ssv/network/streams"
 	"github.com/bloxapp/ssv/network/topics"
-<<<<<<< HEAD
+	operatordatastore "github.com/bloxapp/ssv/operator/datastore"
 	"github.com/bloxapp/ssv/operator/keys"
-=======
-	operatordatastore "github.com/bloxapp/ssv/operator/datastore"
->>>>>>> c9feac37
 	operatorstorage "github.com/bloxapp/ssv/operator/storage"
 	"github.com/bloxapp/ssv/utils/async"
 	"github.com/bloxapp/ssv/utils/tasks"
@@ -81,13 +78,8 @@
 
 	nodeStorage             operatorstorage.Storage
 	operatorPKHashToPKCache *hashmap.Map[string, []byte] // used for metrics
-<<<<<<< HEAD
 	operatorSigner          keys.OperatorSigner
-	getOperatorID           func() spectypes.OperatorID
-=======
-	operatorPrivateKey      *rsa.PrivateKey
 	operatorDataStore       operatordatastore.OperatorDataStore
->>>>>>> c9feac37
 }
 
 // New creates a new p2p network
@@ -108,13 +100,8 @@
 		activeValidators:        hashmap.New[string, validatorStatus](),
 		nodeStorage:             cfg.NodeStorage,
 		operatorPKHashToPKCache: hashmap.New[string, []byte](),
-<<<<<<< HEAD
 		operatorSigner:          cfg.OperatorSigner,
-		getOperatorID:           cfg.GetOperatorID,
-=======
-		operatorPrivateKey:      cfg.OperatorPrivateKey,
 		operatorDataStore:       cfg.OperatorDataStore,
->>>>>>> c9feac37
 		metrics:                 mr,
 	}
 }
