package p2pv1

import (
	"context"
	"encoding/hex"
	"fmt"
	"math/rand"
	"time"

	pubsub "github.com/libp2p/go-libp2p-pubsub"
	"github.com/pkg/errors"
	"go.uber.org/zap"

	spectypes "github.com/ssvlabs/ssv-spec/types"
	"github.com/ssvlabs/ssv/logging/fields"
	"github.com/ssvlabs/ssv/network"
	"github.com/ssvlabs/ssv/network/commons"
	"github.com/ssvlabs/ssv/network/records"
	"github.com/ssvlabs/ssv/protocol/v2/message"
	p2pprotocol "github.com/ssvlabs/ssv/protocol/v2/p2p"
	"github.com/ssvlabs/ssv/protocol/v2/ssv/queue"
)

type validatorStatus int

const (
	validatorStatusInactive    validatorStatus = 0
	validatorStatusSubscribing validatorStatus = 1
	validatorStatusSubscribed  validatorStatus = 2
)

// UseMessageRouter registers a message router to handle incoming messages
func (n *p2pNetwork) UseMessageRouter(router network.MessageRouter) {
	n.msgRouter = router
}

func dutyExecutorToID(fork bool, dutyExecutor []byte) []byte {
	if fork {
		return dutyExecutor[16:]
	} else {
		return dutyExecutor
	}
}

// Broadcast publishes the message to all peers in subnet
// TODO: msgID not used
func (n *p2pNetwork) Broadcast(msgID spectypes.MessageID, msg *spectypes.SignedSSVMessage) error {
	if !n.isReady() {
		return p2pprotocol.ErrNetworkIsNotReady
	}

	if !n.operatorDataStore.OperatorIDReady() {
		return fmt.Errorf("operator ID is not ready")
	}

	// TODO: (genesis) old encoding
	// encodedMsg, err := commons.EncodeNetworkMsg(msg)
	// if err != nil {
	// 	return errors.Wrap(err, "could not decode msg")
	// }
	// signature, err := n.operatorSigner.Sign(encodedMsg)
	// if err != nil {
	// 	return err
	// }
	// encodedMsg = commons.EncodeSignedSSVMessage(encodedMsg, n.operatorDataStore.GetOperatorID(), signature)

	encodedMsg, err := msg.Encode()
	if err != nil {
		return fmt.Errorf("could not encode signed ssv message: %w", err)
	}

<<<<<<< HEAD
	// TODO: check the logic here
	var committeeID spectypes.CommitteeID

	if msg.SSVMessage.MsgID.GetRoleType() == spectypes.RoleCommittee {
		committeeID = spectypes.CommitteeID(msg.SSVMessage.MsgID.GetDutyExecutorID()[16:])
	} else {
		share := n.nodeStorage.ValidatorStore().Validator(msg.SSVMessage.MsgID.GetDutyExecutorID())
		if share == nil {
			return fmt.Errorf("could not find validator: %x", msg.SSVMessage.MsgID.GetDutyExecutorID())
		}
		committeeID = share.CommitteeID()
	}

	topics := commons.CommitteeTopicID(committeeID)
=======
	topics, err := n.broadcastTopics(dutyExecutorToID(n.cfg.Network.PastAlanFork(), msg.SSVMessage.MsgID.GetDutyExecutorID()))
	if err != nil {
		return fmt.Errorf("could not get validator topics: %w", err)
	}
>>>>>>> 7fe53a03

	for _, topic := range topics {
		if err := n.topicsCtrl.Broadcast(topic, encodedMsg, n.cfg.RequestTimeout); err != nil {
			n.interfaceLogger.Debug("could not broadcast msg", fields.Topic(topic), zap.Error(err))
			return fmt.Errorf("could not broadcast msg: %w", err)
		}
	}
	return nil
}

func (n *p2pNetwork) SubscribeAll(logger *zap.Logger) error {
	if !n.isReady() {
		return p2pprotocol.ErrNetworkIsNotReady
	}
	n.fixedSubnets, _ = records.Subnets{}.FromString(records.AllSubnets)
	for subnet := 0; subnet < commons.Subnets(); subnet++ {
		err := n.topicsCtrl.Subscribe(logger, commons.SubnetTopicID(subnet))
		if err != nil {
			return err
		}
	}
	return nil
}

// SubscribeRandoms subscribes to random subnets. This method isn't thread-safe.
func (n *p2pNetwork) SubscribeRandoms(logger *zap.Logger, numSubnets int) error {
	if !n.isReady() {
		return p2pprotocol.ErrNetworkIsNotReady
	}
	if numSubnets > commons.Subnets() {
		numSubnets = commons.Subnets()
	}

	// Subscribe to random subnets.
	// #nosec G404
	randomSubnets := rand.New(rand.NewSource(time.Now().UnixNano())).Perm(commons.Subnets())
	randomSubnets = randomSubnets[:numSubnets]
	for _, subnet := range randomSubnets {
		err := n.topicsCtrl.Subscribe(logger, commons.SubnetTopicID(subnet))
		if err != nil {
			return fmt.Errorf("could not subscribe to subnet %d: %w", subnet, err)
		}
	}

	// Update the subnets slice.
	subnets := make([]byte, commons.Subnets())
	copy(subnets, n.fixedSubnets)
	for _, subnet := range randomSubnets {
		subnets[subnet] = byte(1)
	}
	n.fixedSubnets = subnets

	return nil
}

// Subscribe subscribes to validator subnet
func (n *p2pNetwork) Subscribe(pk spectypes.ValidatorPK) error {
	if !n.isReady() {
		return p2pprotocol.ErrNetworkIsNotReady
	}

	share := n.nodeStorage.ValidatorStore().Validator(pk[:])
	if share == nil {
		return fmt.Errorf("could not find share for validator %s", hex.EncodeToString(pk[:]))
	}

	err := n.subscribeCommittee(share.CommitteeID())
	if err != nil {
		return fmt.Errorf("could not subscribe to committee: %w", err)
	}
	if !n.cfg.Network.PastAlanFork() {
		return n.subscribeValidator(pk)
	}
	return nil
}

// subscribeCommittee handles the subscription logic for committee subnets
func (n *p2pNetwork) subscribeCommittee(cid spectypes.CommitteeID) error {
	n.interfaceLogger.Debug("subscribing to committee", fields.CommitteeID(cid))
	status, found := n.activeCommittees.GetOrInsert(string(cid[:]), validatorStatusSubscribing)
	if found && status != validatorStatusInactive {
		return nil
	}

	for _, topic := range commons.CommitteeTopicID(cid) {
		if err := n.topicsCtrl.Subscribe(n.interfaceLogger, topic); err != nil {
			return fmt.Errorf("could not subscribe to topic %s: %w", topic, err)
		}
	}
	n.activeCommittees.Set(string(cid[:]), validatorStatusSubscribed)
	return nil
}

// subscribeValidator handles the subscription logic for validator subnets
func (n *p2pNetwork) subscribeValidator(pk spectypes.ValidatorPK) error {
	pkHex := hex.EncodeToString(pk[:])
	n.interfaceLogger.Debug("subscribing to validator", zap.String("validator", pkHex))
	status, found := n.activeValidators.GetOrInsert(pkHex, validatorStatusSubscribing)
	if found && status != validatorStatusInactive {
		return nil
	}
	for _, topic := range commons.ValidatorTopicID(pk[:]) {
		if err := n.topicsCtrl.Subscribe(n.interfaceLogger, topic); err != nil {
			return fmt.Errorf("could not subscribe to topic %s: %w", topic, err)
		}
	}
	n.activeValidators.Set(pkHex, validatorStatusSubscribed)
	return nil
}

func (n *p2pNetwork) unsubscribeSubnet(logger *zap.Logger, subnet uint) error {
	if !n.isReady() {
		return p2pprotocol.ErrNetworkIsNotReady
	}
	if subnet >= uint(commons.Subnets()) {
		return fmt.Errorf("invalid subnet %d", subnet)
	}
	if err := n.topicsCtrl.Unsubscribe(logger, commons.SubnetTopicID(int(subnet)), false); err != nil {
		return fmt.Errorf("could not unsubscribe from subnet %d: %w", subnet, err)
	}
	return nil
}

// Unsubscribe unsubscribes from the validator subnet
func (n *p2pNetwork) Unsubscribe(logger *zap.Logger, pk spectypes.ValidatorPK) error {
	if !n.isReady() {
		return p2pprotocol.ErrNetworkIsNotReady
	}

	if !n.cfg.Network.PastAlanFork() {
		pkHex := hex.EncodeToString(pk[:])
		if status, _ := n.activeValidators.Get(pkHex); status != validatorStatusSubscribed {
			return nil
		}
		n.activeValidators.Del(pkHex)
	}

	cmtid := n.nodeStorage.ValidatorStore().Validator(pk[:]).CommitteeID()
	topics := commons.CommitteeTopicID(cmtid)
	for _, topic := range topics {
		if err := n.topicsCtrl.Unsubscribe(logger, topic, false); err != nil {
			return err
		}
	}
	n.activeCommittees.Del(string(cmtid[:]))
	return nil
}

// handleIncomingMessages reads messages from the given channel and calls the router, note that this function blocks.
func (n *p2pNetwork) handlePubsubMessages(logger *zap.Logger) func(ctx context.Context, topic string, msg *pubsub.Message) error {
	return func(ctx context.Context, topic string, msg *pubsub.Message) error {
		if n.msgRouter == nil {
			logger.Debug("msg router is not configured")
			return nil
		}
		if msg == nil {
			return nil
		}

		var decodedMsg *queue.DecodedSSVMessage
		if msg.ValidatorData != nil {
			m, ok := msg.ValidatorData.(*queue.DecodedSSVMessage)
			if ok {
				decodedMsg = m
			}
		}
		if decodedMsg == nil {
			return errors.New("message was not decoded")
		}

		metricsRouterIncoming.WithLabelValues(message.MsgTypeToString(decodedMsg.MsgType)).Inc()

		n.msgRouter.Route(ctx, decodedMsg)

		return nil
	}
}

// subscribeToSubnets subscribes to all the node's subnets
func (n *p2pNetwork) subscribeToSubnets(logger *zap.Logger) error {
	if len(n.fixedSubnets) == 0 {
		return nil
	}
	logger.Debug("subscribing to fixed subnets", fields.Subnets(n.fixedSubnets))
	for i, val := range n.fixedSubnets {
		if val > 0 {
			subnet := fmt.Sprintf("%d", i)
			if err := n.topicsCtrl.Subscribe(logger, subnet); err != nil {
				logger.Warn("could not subscribe to subnet",
					zap.String("subnet", subnet), zap.Error(err))
				// TODO: handle error
			}
		}
	}
	return nil
}

func (n *p2pNetwork) broadcastTopics(id []byte) ([]string, error) {
	if n.cfg.Network.PastAlanFork() {
		share := n.nodeStorage.ValidatorStore().Committee(spectypes.CommitteeID(id))
		if share == nil {
			return nil, fmt.Errorf("could not find share for validator %s", hex.EncodeToString(id))
		}
		cid := share.ID
		return commons.CommitteeTopicID(cid), nil
	}
	return commons.ValidatorTopicID(id), nil
}<|MERGE_RESOLUTION|>--- conflicted
+++ resolved
@@ -69,27 +69,10 @@
 		return fmt.Errorf("could not encode signed ssv message: %w", err)
 	}
 
-<<<<<<< HEAD
-	// TODO: check the logic here
-	var committeeID spectypes.CommitteeID
-
-	if msg.SSVMessage.MsgID.GetRoleType() == spectypes.RoleCommittee {
-		committeeID = spectypes.CommitteeID(msg.SSVMessage.MsgID.GetDutyExecutorID()[16:])
-	} else {
-		share := n.nodeStorage.ValidatorStore().Validator(msg.SSVMessage.MsgID.GetDutyExecutorID())
-		if share == nil {
-			return fmt.Errorf("could not find validator: %x", msg.SSVMessage.MsgID.GetDutyExecutorID())
-		}
-		committeeID = share.CommitteeID()
-	}
-
-	topics := commons.CommitteeTopicID(committeeID)
-=======
 	topics, err := n.broadcastTopics(dutyExecutorToID(n.cfg.Network.PastAlanFork(), msg.SSVMessage.MsgID.GetDutyExecutorID()))
 	if err != nil {
 		return fmt.Errorf("could not get validator topics: %w", err)
 	}
->>>>>>> 7fe53a03
 
 	for _, topic := range topics {
 		if err := n.topicsCtrl.Broadcast(topic, encodedMsg, n.cfg.RequestTimeout); err != nil {
