--- conflicted
+++ resolved
@@ -136,16 +136,12 @@
 		return nil, err
 	}
 
-<<<<<<< HEAD
 	hash, err := keys.OperatorKey.StorageHash()
 	if err != nil {
 		panic(err)
 	}
 
 	cfg := NewNetConfig(keys, format.OperatorID(operatorPubkey), ln.Bootnode, testing.RandomTCPPort(12001, 12999), ln.udpRand.Next(13001, 13999), options.Nodes)
-=======
-	cfg := NewNetConfig(keys, format.OperatorID([]byte(operatorPubkey)), ln.Bootnode, testing.RandomTCPPort(12001, 12999), ln.udpRand.Next(13001, 13999), options.Nodes)
->>>>>>> c9feac37
 	cfg.Ctx = ctx
 	cfg.Subnets = "00000000000000000000020000000000" //PAY ATTENTION for future test scenarios which use more than one eth-validator we need to make this field dynamically changing
 	cfg.NodeStorage = mock.NodeStorage{
