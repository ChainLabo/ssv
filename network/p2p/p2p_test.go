package p2pv1

import (
	"bytes"
	"context"
<<<<<<< HEAD
	"crypto"
	"crypto/rand"
	"crypto/rsa"
	"crypto/sha256"
	"crypto/x509"
	"encoding/binary"
	"encoding/hex"
	"encoding/pem"
	"fmt"
	"github.com/ssvlabs/ssv-spec/types"
=======
	"encoding/hex"
>>>>>>> d124effd
	"sync"
	"sync/atomic"
	"testing"
	"time"

	"github.com/ssvlabs/ssv/logging"
	"github.com/ssvlabs/ssv/network/commons"
	"github.com/ssvlabs/ssv/networkconfig"
	"github.com/ssvlabs/ssv/protocol/v2/message"
	"github.com/ssvlabs/ssv/protocol/v2/ssv/queue"

	"github.com/libp2p/go-libp2p/core/peer"
	"github.com/pkg/errors"
	specqbft "github.com/ssvlabs/ssv-spec/qbft"
	spectypes "github.com/ssvlabs/ssv-spec/types"
	"github.com/stretchr/testify/require"
	"go.uber.org/zap"

	"github.com/ssvlabs/ssv/network"
	p2pprotocol "github.com/ssvlabs/ssv/protocol/v2/p2p"
)

<<<<<<< HEAD
func generateRandomOperatorID() (spectypes.OperatorID, error) {
	var idBytes [8]byte
	if _, err := rand.Read(idBytes[:]); err != nil {
		return 0, err
	}
	return binary.BigEndian.Uint64(idBytes[:]), nil
}

func TestRSAUsage(t *testing.T) {
	var OperatorIDs []spectypes.OperatorID
	var Signatures [][]byte
	var PubBlocks [][]byte
	testMessage := []byte("message")

	for i := 0; i < 4; i++ {
		privateKey, err := rsa.GenerateKey(rand.Reader, 2048)
		require.NoError(t, err)

		hash := sha256.Sum256(testMessage)

		signature, err := rsa.SignPKCS1v15(nil, privateKey, crypto.SHA256, hash[:])
		require.NoError(t, err)

		operatorID, err := generateRandomOperatorID()
		require.NoError(t, err)

		publicKey := &privateKey.PublicKey

		pubKeyBytes, err := x509.MarshalPKIXPublicKey(publicKey)
		if err != nil {
			fmt.Println("Error marshalling public key:", err)
			return
		}

		pubPEM := pem.EncodeToMemory(&pem.Block{
			Type:  "RSA PUBLIC KEY",
			Bytes: pubKeyBytes,
		})

		PubBlocks = append(PubBlocks, pubPEM)
		Signatures = append(Signatures, signature)
		OperatorIDs = append(OperatorIDs, operatorID)
	}

	signedSSVMsg := &spectypes.SignedSSVMessage{
		Signatures:  Signatures,
		OperatorIDs: OperatorIDs,
		FullData:    testMessage,
	}
	encodedSignedSSVMessage, err := signedSSVMsg.Encode()
	require.NoError(t, err)

	decodedMsg := &spectypes.SignedSSVMessage{}
	err = decodedMsg.Decode(encodedSignedSSVMessage)
	require.NoError(t, err)

	for i := 0; i < 4; i++ {
		require.NoError(t, err)
		require.Equal(t, OperatorIDs[i], decodedMsg.OperatorIDs[i])
		require.Equal(t, Signatures[i], decodedMsg.Signatures[i])

		messageHash := sha256.Sum256(decodedMsg.FullData)

		block, rest := pem.Decode(PubBlocks[i])
		require.NotNil(t, block)
		require.Empty(t, rest, "extra data after PEM decoding")

		pub, err := x509.ParsePKIXPublicKey(block.Bytes)
		require.NoError(t, err)

		rsaPubKey, ok := pub.(*rsa.PublicKey)
		require.True(t, ok)

		require.NoError(t, rsa.VerifyPKCS1v15(rsaPubKey, crypto.SHA256, messageHash[:], decodedMsg.Signatures[i][:]))
		require.Equal(t, testMessage, decodedMsg.FullData)
	}
}

=======
>>>>>>> d124effd
func TestGetMaxPeers(t *testing.T) {
	n := &p2pNetwork{
		cfg: &Config{MaxPeers: 40, TopicMaxPeers: 8},
	}

	require.Equal(t, 40, n.getMaxPeers(""))
	require.Equal(t, 8, n.getMaxPeers("100"))
}

func TestP2pNetwork_SubscribeBroadcast(t *testing.T) {
	n := 4
	ctx, cancel := context.WithCancel(context.Background())
	defer cancel()

	pks := []string{"b768cdc2b2e0a859052bf04d1cd66383c96d95096a5287d08151494ce709556ba39c1300fbb902a0e2ebb7c31dc4e400",
		"824b9024767a01b56790a72afb5f18bb0f97d5bddb946a7bd8dd35cc607c35a4d76be21f24f484d0d478b99dc63ed170"}
	ln, routers, err := createNetworkAndSubscribe(t, ctx, LocalNetOptions{
		Nodes:        n,
		MinConnected: n/2 - 1,
		UseDiscv5:    false,
	}, pks...)
	require.NoError(t, err)
	require.NotNil(t, routers)
	require.NotNil(t, ln)

	defer func() {
		for _, node := range ln.Nodes {
			require.NoError(t, node.(*p2pNetwork).Close())
		}
	}()

	node1, node2 := ln.Nodes[1], ln.Nodes[2]

	var wg sync.WaitGroup
	wg.Add(1)

	go func() {
		defer wg.Done()
		msgID1, msg1 := dummyMsgCommittee(t, pks[0], 1)
		msgID3, msg3 := dummyMsgCommittee(t, pks[0], 3)
		require.NoError(t, node1.Broadcast(msgID1, msg1))
		<-time.After(time.Millisecond * 10)
		require.NoError(t, node2.Broadcast(msgID3, msg3))
		<-time.After(time.Millisecond * 2)
		require.NoError(t, node2.Broadcast(msgID1, msg1))
	}()

	wg.Add(1)

	go func() {
		defer wg.Done()
		msgID1, msg1 := dummyMsgCommittee(t, pks[0], 1)
		msgID2, msg2 := dummyMsgCommittee(t, pks[1], 2)
		msgID3, msg3 := dummyMsgCommittee(t, pks[0], 3)
		require.NoError(t, err)
		time.Sleep(time.Millisecond * 10)
		require.NoError(t, node1.Broadcast(msgID2, msg2))
		time.Sleep(time.Millisecond * 2)
		require.NoError(t, node2.Broadcast(msgID1, msg1))
		require.NoError(t, node1.Broadcast(msgID3, msg3))
	}()

	wg.Wait()

	// waiting for messages
	wg.Add(1)
	go func() {
		ct, cancel := context.WithTimeout(ctx, time.Second*5)
		defer cancel()
		defer wg.Done()
		for _, r := range routers {
			for ct.Err() == nil && atomic.LoadUint64(&r.count) < uint64(2) {
				time.Sleep(100 * time.Millisecond)
			}
		}
	}()
	wg.Wait()

	for _, r := range routers {
		require.GreaterOrEqual(t, atomic.LoadUint64(&r.count), uint64(2), "router", r.i)
	}

	<-time.After(time.Millisecond * 10)
}

func TestP2pNetwork_Stream(t *testing.T) {
	n := 12
	ctx, cancel := context.WithCancel(context.Background())
	logger := logging.TestLogger(t)
	defer cancel()

	pkHex := "b768cdc2b2e0a859052bf04d1cd66383c96d95096a5287d08151494ce709556ba39c1300fbb902a0e2ebb7c31dc4e400"

	ln, _, err := createNetworkAndSubscribe(t, ctx, LocalNetOptions{
		Nodes:        n,
		MinConnected: n/2 - 1,
		UseDiscv5:    false,
	}, pkHex)

	defer func() {
		for _, node := range ln.Nodes {
			require.NoError(t, node.(*p2pNetwork).Close())
		}
	}()
	require.NoError(t, err)
	require.Len(t, ln.Nodes, n)

	pk, err := hex.DecodeString(pkHex)
	require.NoError(t, err)
<<<<<<< HEAD
=======

>>>>>>> d124effd
	mid := spectypes.NewMsgID(networkconfig.TestNetwork.Domain, pk, spectypes.RoleCommittee)
	rounds := []specqbft.Round{
		1, 1, 1,
		1, 2, 2,
		3, 3, 1,
		1, 1, 1,
	}
	heights := []specqbft.Height{
		0, 0, 2,
		10, 20, 20,
		23, 23, 1,
		1, 1, 1,
	}
	msgCounter := int64(0)
	errors := make(chan error, len(ln.Nodes))
	for i, node := range ln.Nodes {
		registerHandler(logger, node, mid, heights[i], rounds[i], &msgCounter, errors)
	}

	<-time.After(time.Second)

	node := ln.Nodes[0]
	res, err := node.(*p2pNetwork).LastDecided(logger, mid)
	require.NoError(t, err)
	select {
	case err := <-errors:
		require.NoError(t, err)
	default:
	}
	require.GreaterOrEqual(t, len(res), 2) // got at least 2 results
	require.LessOrEqual(t, len(res), 6)    // less than 6 unique heights
	require.GreaterOrEqual(t, msgCounter, int64(2))

}

func TestWaitSubsetOfPeers(t *testing.T) {
	logger, _ := zap.NewProduction()

	tests := []struct {
		name             string
		minPeers         int
		maxPeers         int
		timeout          time.Duration
		expectedPeersLen int
		expectedErr      string
	}{
		{"Valid input", 5, 5, time.Millisecond * 30, 5, ""},
		{"Zero minPeers", 0, 10, time.Millisecond * 30, 0, ""},
		{"maxPeers less than minPeers", 10, 5, time.Millisecond * 30, 0, "minPeers should not be greater than maxPeers"},
		{"Negative minPeers", -1, 10, time.Millisecond * 30, 0, "minPeers and maxPeers should not be negative"},
		{"Negative timeout", 10, 50, time.Duration(-1), 0, "timeout should be positive"},
	}

	for _, tt := range tests {
		tt := tt
		t.Run(tt.name, func(t *testing.T) {
			t.Parallel()

			vpk := spectypes.ValidatorPK{} // replace with a valid value
			// The mock function increments the number of peers by 1 for each call, up to maxPeers
			peersCount := 0
			start := time.Now()
			mockGetSubsetOfPeers := func(logger *zap.Logger, senderID []byte, maxPeers int, filter func(peer.ID) bool) (peers []peer.ID, err error) {
				if tt.minPeers == 0 {
					return []peer.ID{}, nil
				}

				peersCount++
				if peersCount > maxPeers || time.Since(start) > (tt.timeout-tt.timeout/5) {
					peersCount = maxPeers
				}
				peers = make([]peer.ID, peersCount)
				return peers, nil
			}

			peers, err := waitSubsetOfPeers(logger, mockGetSubsetOfPeers, vpk[:], tt.minPeers, tt.maxPeers, tt.timeout, nil)
			if err != nil && err.Error() != tt.expectedErr {
				t.Errorf("waitSubsetOfPeers() error = %v, wantErr %v", err, tt.expectedErr)
				return
			}

			if len(peers) != tt.expectedPeersLen {
				t.Errorf("waitSubsetOfPeers() len(peers) = %v, want %v", len(peers), tt.expectedPeersLen)
			}
		})
	}
}

func (n *p2pNetwork) LastDecided(logger *zap.Logger, mid spectypes.MessageID) ([]p2pprotocol.SyncResult, error) {
	const (
		minPeers = 3
		waitTime = time.Second * 24
	)
	if !n.isReady() {
		return nil, p2pprotocol.ErrNetworkIsNotReady
	}
	pid, maxPeers := commons.ProtocolID(p2pprotocol.LastDecidedProtocol)
	peers, err := waitSubsetOfPeers(logger, n.getSubsetOfPeers, mid.GetDutyExecutorID(), minPeers, maxPeers, waitTime, allPeersFilter)
	if err != nil {
		return nil, errors.Wrap(err, "could not get subset of peers")
	}
	return n.makeSyncRequest(logger, peers, mid, pid, &message.SyncMessage{
		Params: &message.SyncParams{
			Identifier: mid,
		},
		Protocol: message.LastDecidedType,
	})
}

func registerHandler(logger *zap.Logger, node network.P2PNetwork, mid spectypes.MessageID, height specqbft.Height, round specqbft.Round, counter *int64, errors chan<- error) {
	node.RegisterHandlers(logger, &p2pprotocol.SyncHandler{
		Protocol: p2pprotocol.LastDecidedProtocol,
		Handler: func(message *spectypes.SSVMessage) (*spectypes.SSVMessage, error) {
			atomic.AddInt64(counter, 1)
			qbftMessage := specqbft.Message{
				MsgType:    specqbft.CommitMsgType,
				Height:     height,
				Round:      round,
				Identifier: mid[:],
				Root:       [32]byte{1, 2, 3},
			}
			data, err := qbftMessage.Encode()
			if err != nil {
				errors <- err
				return nil, err
			}
			return &spectypes.SSVMessage{
				MsgType: spectypes.SSVConsensusMsgType,
				MsgID:   mid,
				Data:    data,
			}, nil
		},
	})
}

func createNetworkAndSubscribe(t *testing.T, ctx context.Context, options LocalNetOptions, pks ...string) (*LocalNet, []*dummyRouter, error) {
	logger, err := zap.NewDevelopment()
	require.NoError(t, err)
	ln, err := CreateAndStartLocalNet(ctx, logger.Named("createNetworkAndSubscribe"), options)
	if err != nil {
		return nil, nil, err
	}
	if len(ln.Nodes) != options.Nodes {
		return nil, nil, errors.Errorf("only %d peers created, expected %d", len(ln.Nodes), options.Nodes)
	}

	logger.Debug("created local network")

	routers := make([]*dummyRouter, options.Nodes)
	for i, node := range ln.Nodes {
		routers[i] = &dummyRouter{
			i: i,
		}
		node.UseMessageRouter(routers[i])
	}

	logger.Debug("subscribing to topics")

	var wg sync.WaitGroup
	for _, pk := range pks {
		vpk, err := hex.DecodeString(pk)
		if err != nil {
			return nil, nil, errors.Wrap(err, "could not decode validator public key")
		}
		for _, node := range ln.Nodes {
			wg.Add(1)
<<<<<<< HEAD
			go func(node network.P2PNetwork, vpk types.ValidatorPK) {
=======
			go func(node network.P2PNetwork, vpk spectypes.ValidatorPK) {
>>>>>>> d124effd
				defer wg.Done()
				if err := node.Subscribe(vpk); err != nil {
					logger.Warn("could not subscribe to topic", zap.Error(err))
				}
			}(node, spectypes.ValidatorPK(vpk))
		}
	}
	wg.Wait()
	// let the nodes subscribe
	<-time.After(time.Second)
	for _, pk := range pks {
		vpk, err := hex.DecodeString(pk)
		if err != nil {
			return nil, nil, errors.Wrap(err, "could not decode validator public key")
		}
		for _, node := range ln.Nodes {
			peers := make([]peer.ID, 0)
			for len(peers) < 2 {
				peers, err = node.Peers(spectypes.ValidatorPK(vpk))
				if err != nil {
					return nil, nil, err
				}
				time.Sleep(time.Millisecond * 100)
			}
		}
	}

	return ln, routers, nil
}

type dummyRouter struct {
	count uint64
	i     int
}

func (r *dummyRouter) Route(_ context.Context, _ *queue.DecodedSSVMessage) {
	atomic.AddUint64(&r.count, 1)
}

func dummyMsg(t *testing.T, pkHex string, height int, role spectypes.RunnerRole) (spectypes.MessageID, *spectypes.SignedSSVMessage) {
	pk, err := hex.DecodeString(pkHex)
	require.NoError(t, err)

	id := spectypes.NewMsgID(networkconfig.TestNetwork.Domain, pk, role)
	qbftMsg := &specqbft.Message{
		MsgType:    specqbft.CommitMsgType,
		Round:      2,
		Identifier: id[:],
		Height:     specqbft.Height(height),
		Root:       [32]byte{0x1, 0x2, 0x3},
	}
	data, err := qbftMsg.Encode()
	require.NoError(t, err)

	ssvMsg := &spectypes.SSVMessage{
		MsgType: spectypes.SSVConsensusMsgType,
		MsgID:   id,
		Data:    data,
	}

	signedSSVMsg, err := spectypes.SSVMessageToSignedSSVMessage(ssvMsg, 1, dummySignSSVMessage)
	require.NoError(t, err)

	return id, signedSSVMsg
}

func dummyMsgCommittee(t *testing.T, pkHex string, height int) (spectypes.MessageID, *spectypes.SignedSSVMessage) {
	return dummyMsg(t, pkHex, height, spectypes.RoleCommittee)
}

func dummySignSSVMessage(msg *spectypes.SSVMessage) ([]byte, error) {
	return bytes.Repeat([]byte{}, 256), nil
}<|MERGE_RESOLUTION|>--- conflicted
+++ resolved
@@ -3,20 +3,7 @@
 import (
 	"bytes"
 	"context"
-<<<<<<< HEAD
-	"crypto"
-	"crypto/rand"
-	"crypto/rsa"
-	"crypto/sha256"
-	"crypto/x509"
-	"encoding/binary"
 	"encoding/hex"
-	"encoding/pem"
-	"fmt"
-	"github.com/ssvlabs/ssv-spec/types"
-=======
-	"encoding/hex"
->>>>>>> d124effd
 	"sync"
 	"sync/atomic"
 	"testing"
@@ -39,87 +26,6 @@
 	p2pprotocol "github.com/ssvlabs/ssv/protocol/v2/p2p"
 )
 
-<<<<<<< HEAD
-func generateRandomOperatorID() (spectypes.OperatorID, error) {
-	var idBytes [8]byte
-	if _, err := rand.Read(idBytes[:]); err != nil {
-		return 0, err
-	}
-	return binary.BigEndian.Uint64(idBytes[:]), nil
-}
-
-func TestRSAUsage(t *testing.T) {
-	var OperatorIDs []spectypes.OperatorID
-	var Signatures [][]byte
-	var PubBlocks [][]byte
-	testMessage := []byte("message")
-
-	for i := 0; i < 4; i++ {
-		privateKey, err := rsa.GenerateKey(rand.Reader, 2048)
-		require.NoError(t, err)
-
-		hash := sha256.Sum256(testMessage)
-
-		signature, err := rsa.SignPKCS1v15(nil, privateKey, crypto.SHA256, hash[:])
-		require.NoError(t, err)
-
-		operatorID, err := generateRandomOperatorID()
-		require.NoError(t, err)
-
-		publicKey := &privateKey.PublicKey
-
-		pubKeyBytes, err := x509.MarshalPKIXPublicKey(publicKey)
-		if err != nil {
-			fmt.Println("Error marshalling public key:", err)
-			return
-		}
-
-		pubPEM := pem.EncodeToMemory(&pem.Block{
-			Type:  "RSA PUBLIC KEY",
-			Bytes: pubKeyBytes,
-		})
-
-		PubBlocks = append(PubBlocks, pubPEM)
-		Signatures = append(Signatures, signature)
-		OperatorIDs = append(OperatorIDs, operatorID)
-	}
-
-	signedSSVMsg := &spectypes.SignedSSVMessage{
-		Signatures:  Signatures,
-		OperatorIDs: OperatorIDs,
-		FullData:    testMessage,
-	}
-	encodedSignedSSVMessage, err := signedSSVMsg.Encode()
-	require.NoError(t, err)
-
-	decodedMsg := &spectypes.SignedSSVMessage{}
-	err = decodedMsg.Decode(encodedSignedSSVMessage)
-	require.NoError(t, err)
-
-	for i := 0; i < 4; i++ {
-		require.NoError(t, err)
-		require.Equal(t, OperatorIDs[i], decodedMsg.OperatorIDs[i])
-		require.Equal(t, Signatures[i], decodedMsg.Signatures[i])
-
-		messageHash := sha256.Sum256(decodedMsg.FullData)
-
-		block, rest := pem.Decode(PubBlocks[i])
-		require.NotNil(t, block)
-		require.Empty(t, rest, "extra data after PEM decoding")
-
-		pub, err := x509.ParsePKIXPublicKey(block.Bytes)
-		require.NoError(t, err)
-
-		rsaPubKey, ok := pub.(*rsa.PublicKey)
-		require.True(t, ok)
-
-		require.NoError(t, rsa.VerifyPKCS1v15(rsaPubKey, crypto.SHA256, messageHash[:], decodedMsg.Signatures[i][:]))
-		require.Equal(t, testMessage, decodedMsg.FullData)
-	}
-}
-
-=======
->>>>>>> d124effd
 func TestGetMaxPeers(t *testing.T) {
 	n := &p2pNetwork{
 		cfg: &Config{MaxPeers: 40, TopicMaxPeers: 8},
@@ -229,10 +135,7 @@
 
 	pk, err := hex.DecodeString(pkHex)
 	require.NoError(t, err)
-<<<<<<< HEAD
-=======
-
->>>>>>> d124effd
+
 	mid := spectypes.NewMsgID(networkconfig.TestNetwork.Domain, pk, spectypes.RoleCommittee)
 	rounds := []specqbft.Round{
 		1, 1, 1,
@@ -399,11 +302,7 @@
 		}
 		for _, node := range ln.Nodes {
 			wg.Add(1)
-<<<<<<< HEAD
-			go func(node network.P2PNetwork, vpk types.ValidatorPK) {
-=======
 			go func(node network.P2PNetwork, vpk spectypes.ValidatorPK) {
->>>>>>> d124effd
 				defer wg.Done()
 				if err := node.Subscribe(vpk); err != nil {
 					logger.Warn("could not subscribe to topic", zap.Error(err))
