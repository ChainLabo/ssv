package runner

import (
	"crypto/sha256"
	"encoding/hex"
	"encoding/json"
	"time"

	"github.com/ssvlabs/ssv/protocol/v2/blockchain/beacon"

	"github.com/attestantio/go-eth2-client/spec/phase0"
	ssz "github.com/ferranbt/fastssz"
	"github.com/pkg/errors"
	specqbft "github.com/ssvlabs/ssv-spec/qbft"
	spectypes "github.com/ssvlabs/ssv-spec/types"
	"go.uber.org/zap"

	"github.com/ssvlabs/ssv/logging/fields"
	"github.com/ssvlabs/ssv/protocol/v2/qbft/controller"
	"github.com/ssvlabs/ssv/protocol/v2/ssv/runner/metrics"
)

type AggregatorRunner struct {
	BaseRunner *BaseRunner

	beacon         beacon.BeaconNode
	network        specqbft.Network
	signer         spectypes.BeaconSigner
	operatorSigner spectypes.OperatorSigner
	valCheck       specqbft.ProposedValueCheckF

	metrics metrics.ConsensusMetrics
}

var _ Runner = &AggregatorRunner{}

func NewAggregatorRunner(
	beaconNetwork spectypes.BeaconNetwork,
	share map[phase0.ValidatorIndex]*spectypes.Share,
	qbftController *controller.Controller,
	beacon beacon.BeaconNode,
	network specqbft.Network,
	signer spectypes.BeaconSigner,
	operatorSigner spectypes.OperatorSigner,
	valCheck specqbft.ProposedValueCheckF,
	highestDecidedSlot phase0.Slot,
) Runner {
	return &AggregatorRunner{
		BaseRunner: &BaseRunner{
			RunnerRoleType:     spectypes.RoleAggregator,
			BeaconNetwork:      beaconNetwork,
			Share:              share,
			QBFTController:     qbftController,
			highestDecidedSlot: highestDecidedSlot,
		},

		beacon:         beacon,
		network:        network,
		signer:         signer,
		operatorSigner: operatorSigner,
		valCheck:       valCheck,

		metrics: metrics.NewConsensusMetrics(spectypes.BNRoleAggregator),
	}
}

func (r *AggregatorRunner) StartNewDuty(logger *zap.Logger, duty spectypes.Duty, quorum uint64) error {
	return r.BaseRunner.baseStartNewDuty(logger, r, duty, quorum)
}

// HasRunningDuty returns true if a duty is already running (StartNewDuty called and returned nil)
func (r *AggregatorRunner) HasRunningDuty() bool {
	return r.BaseRunner.hasRunningDuty()
}

func (r *AggregatorRunner) ProcessPreConsensus(logger *zap.Logger, signedMsg *spectypes.PartialSignatureMessages) error {
	quorum, roots, err := r.BaseRunner.basePreConsensusMsgProcessing(r, signedMsg)
	if err != nil {
		return errors.Wrap(err, "failed processing selection proof message")
	}
	// quorum returns true only once (first time quorum achieved)
	if !quorum {
		return nil
	}

	// only 1 root, verified by basePreConsensusMsgProcessing
	root := roots[0]
	// reconstruct selection proof sig
	fullSig, err := r.GetState().ReconstructBeaconSig(r.GetState().PreConsensusContainer, root, r.GetShare().ValidatorPubKey[:], r.GetShare().ValidatorIndex)
	if err != nil {
		// If the reconstructed signature verification failed, fall back to verifying each partial signature
		r.BaseRunner.FallBackAndVerifyEachSignature(r.GetState().PreConsensusContainer, root, r.GetShare().Committee, r.GetShare().ValidatorIndex)
		return errors.Wrap(err, "got pre-consensus quorum but it has invalid signatures")
	}

	duty := r.GetState().StartingDuty.(*spectypes.BeaconDuty)

	logger.Debug("🧩 got partial signature quorum",
		zap.Any("signer", signedMsg.Messages[0].Signer), // TODO: always 1?
		fields.Slot(duty.Slot),
	)

	r.metrics.PauseDutyFullFlow()
	// get block data
	duty = r.GetState().StartingDuty.(*spectypes.BeaconDuty)
	res, ver, err := r.GetBeaconNode().SubmitAggregateSelectionProof(duty.Slot, duty.CommitteeIndex, duty.CommitteeLength, duty.ValidatorIndex, fullSig)
	if err != nil {
		return errors.Wrap(err, "failed to submit aggregate and proof")
	}
	r.metrics.ContinueDutyFullFlow()

	byts, err := res.MarshalSSZ()
	if err != nil {
		return errors.Wrap(err, "could not marshal aggregate and proof")
	}
	input := &spectypes.ConsensusData{
		Duty:    *duty,
		Version: ver,
		DataSSZ: byts,
	}

	encoded, err := input.Encode()
	if err != nil {
		return errors.Wrap(err, "could not encode consensus data")
	}

	if err := r.BaseRunner.decide(logger, r, duty.Slot, encoded); err != nil {
		return errors.Wrap(err, "can't start new duty runner instance for duty")
	}

	return nil
}

func (r *AggregatorRunner) ProcessConsensus(logger *zap.Logger, signedMsg *spectypes.SignedSSVMessage) error {
	decided, encDecidedValue, err := r.BaseRunner.baseConsensusMsgProcessing(logger, r, signedMsg)
	if err != nil {
		return errors.Wrap(err, "failed processing consensus message")
	}

	// Decided returns true only once so if it is true it must be for the current running instance
	if !decided {
		return nil
	}

	r.metrics.EndConsensus()
	r.metrics.StartPostConsensus()

	decidedValue := encDecidedValue.(*spectypes.ConsensusData)

	aggregateAndProof, err := decidedValue.GetAggregateAndProof()
	if err != nil {
		return errors.Wrap(err, "could not get aggregate and proof")
	}

	// specific duty sig
	msg, err := r.BaseRunner.signBeaconObject(r, r.BaseRunner.State.StartingDuty.(*spectypes.BeaconDuty), aggregateAndProof, decidedValue.Duty.Slot, spectypes.DomainAggregateAndProof)
	if err != nil {
		return errors.Wrap(err, "failed signing attestation data")
	}
	postConsensusMsg := &spectypes.PartialSignatureMessages{
		Type:     spectypes.PostConsensusPartialSig,
		Slot:     decidedValue.Duty.Slot,
		Messages: []*spectypes.PartialSignatureMessage{msg},
	}

	msgID := spectypes.NewMsgID(r.GetShare().DomainType, r.GetShare().ValidatorPubKey[:], r.BaseRunner.RunnerRoleType)
	msgToBroadcast, err := spectypes.PartialSignatureMessagesToSignedSSVMessage(postConsensusMsg, msgID, r.operatorSigner)
	if err != nil {
		return errors.Wrap(err, "could not sign post-consensus partial signature message")
	}

	if err := r.GetNetwork().Broadcast(msgID, msgToBroadcast); err != nil {
		return errors.Wrap(err, "can't broadcast partial post consensus sig")
	}

	return nil
}

func (r *AggregatorRunner) ProcessPostConsensus(logger *zap.Logger, signedMsg *spectypes.PartialSignatureMessages) error {
	quorum, roots, err := r.BaseRunner.basePostConsensusMsgProcessing(logger, r, signedMsg)
	if err != nil {
		return errors.Wrap(err, "failed processing post consensus message")
	}

	if !quorum {
		return nil
	}
	r.metrics.EndPostConsensus()

	for _, root := range roots {
		sig, err := r.GetState().ReconstructBeaconSig(r.GetState().PostConsensusContainer, root, r.GetShare().ValidatorPubKey[:], r.GetShare().ValidatorIndex)
		if err != nil {
			// If the reconstructed signature verification failed, fall back to verifying each partial signature
			for _, root := range roots {
				r.BaseRunner.FallBackAndVerifyEachSignature(r.GetState().PostConsensusContainer, root, r.GetShare().Committee, r.GetShare().ValidatorIndex)
			}
			return errors.Wrap(err, "got post-consensus quorum but it has invalid signatures")
		}
		specSig := phase0.BLSSignature{}
		copy(specSig[:], sig)

		cd, err := spectypes.CreateConsensusData(r.GetState().DecidedValue)
		if err != nil {
			return errors.Wrap(err, "could not create consensus data")
		}
		aggregateAndProof, err := cd.GetAggregateAndProof()
		if err != nil {
			return errors.Wrap(err, "could not get aggregate and proof")
		}

		msg := &phase0.SignedAggregateAndProof{
			Message:   aggregateAndProof,
			Signature: specSig,
		}

		start := time.Now()
<<<<<<< HEAD
		endSubmission := r.metrics.StartBeaconSubmission()
=======
>>>>>>> d124effd

		logger = logger.With(
			zap.Uint64s("signers", getPostConsensusSigners(r.GetState(), root)),
			fields.PreConsensusTime(r.metrics.GetPreConsensusTime()),
			fields.ConsensusTime(r.metrics.GetConsensusTime()),
			fields.PostConsensusTime(r.metrics.GetPostConsensusTime()),
			zap.String("block_root", hex.EncodeToString(msg.Message.Aggregate.Data.BeaconBlockRoot[:])),
		)
		if err := r.GetBeaconNode().SubmitSignedAggregateSelectionProof(msg); err != nil {
			r.metrics.RoleSubmissionFailed()
			logger.Error("❌ could not submit to Beacon chain reconstructed contribution and proof",
				fields.SubmissionTime(time.Since(start)),
				zap.Error(err))
			return errors.Wrap(err, "could not submit to Beacon chain reconstructed signed aggregate")
		}

<<<<<<< HEAD
		endSubmission()
=======
>>>>>>> d124effd
		r.metrics.EndDutyFullFlow(r.GetState().RunningInstance.State.Round)
		r.metrics.RoleSubmitted()

		logger.Debug("✅ successful submitted aggregate",
			fields.SubmissionTime(time.Since(start)),
		)
	}
	r.GetState().Finished = true

	return nil
}

func (r *AggregatorRunner) expectedPreConsensusRootsAndDomain() ([]ssz.HashRoot, phase0.DomainType, error) {
	return []ssz.HashRoot{spectypes.SSZUint64(r.GetState().StartingDuty.DutySlot())}, spectypes.DomainSelectionProof, nil
}

// expectedPostConsensusRootsAndDomain an INTERNAL function, returns the expected post-consensus roots to sign
func (r *AggregatorRunner) expectedPostConsensusRootsAndDomain() ([]ssz.HashRoot, phase0.DomainType, error) {
	cd, err := spectypes.CreateConsensusData(r.GetState().DecidedValue)
	if err != nil {
		return nil, spectypes.DomainAggregateAndProof, err
	}
	aggregateAndProof, err := cd.GetAggregateAndProof()
	if err != nil {
		return nil, phase0.DomainType{}, errors.Wrap(err, "could not get aggregate and proof")
	}

	return []ssz.HashRoot{aggregateAndProof}, spectypes.DomainAggregateAndProof, nil
}

// executeDuty steps:
// 1) sign a partial selection proof and wait for 2f+1 partial sigs from peers
// 2) reconstruct selection proof and send SubmitAggregateSelectionProof to BN
// 3) start consensus on duty + aggregation data
// 4) Once consensus decides, sign partial aggregation data and broadcast
// 5) collect 2f+1 partial sigs, reconstruct and broadcast valid SignedAggregateSubmitRequest sig to the BN
func (r *AggregatorRunner) executeDuty(logger *zap.Logger, duty spectypes.Duty) error {
	r.metrics.StartDutyFullFlow()
	r.metrics.StartPreConsensus()

	// sign selection proof
	msg, err := r.BaseRunner.signBeaconObject(r, duty.(*spectypes.BeaconDuty), spectypes.SSZUint64(duty.DutySlot()), duty.DutySlot(), spectypes.DomainSelectionProof)
	if err != nil {
		return errors.Wrap(err, "could not sign randao")
	}
	msgs := &spectypes.PartialSignatureMessages{
		Type:     spectypes.SelectionProofPartialSig,
		Slot:     duty.DutySlot(),
		Messages: []*spectypes.PartialSignatureMessage{msg},
	}

	msgID := spectypes.NewMsgID(r.GetShare().DomainType, r.GetShare().ValidatorPubKey[:], r.BaseRunner.RunnerRoleType)
	msgToBroadcast, err := spectypes.PartialSignatureMessagesToSignedSSVMessage(msgs, msgID, r.operatorSigner)
	if err != nil {
		return errors.Wrap(err, "could not sign pre-consensus partial signature message")
	}

	if err := r.GetNetwork().Broadcast(msgID, msgToBroadcast); err != nil {
		return errors.Wrap(err, "can't broadcast partial selection proof sig")
	}
	return nil
}

func (r *AggregatorRunner) GetBaseRunner() *BaseRunner {
	return r.BaseRunner
}

func (r *AggregatorRunner) GetNetwork() specqbft.Network {
	return r.network
}

func (r *AggregatorRunner) GetBeaconNode() beacon.BeaconNode {
	return r.beacon
}

func (r *AggregatorRunner) GetShare() *spectypes.Share {
	// TODO better solution for this
	for _, share := range r.BaseRunner.Share {
		return share
	}
	return nil
}

func (r *AggregatorRunner) GetState() *State {
	return r.BaseRunner.State
}

func (r *AggregatorRunner) GetValCheckF() specqbft.ProposedValueCheckF {
	return r.valCheck
}

func (r *AggregatorRunner) GetSigner() spectypes.BeaconSigner {
	return r.signer
}
func (r *AggregatorRunner) GetOperatorSigner() spectypes.OperatorSigner {
	return r.operatorSigner
}

// Encode returns the encoded struct in bytes or error
func (r *AggregatorRunner) Encode() ([]byte, error) {
	return json.Marshal(r)
}

// Decode returns error if decoding failed
func (r *AggregatorRunner) Decode(data []byte) error {
	return json.Unmarshal(data, &r)
}

// GetRoot returns the root used for signing and verification
// GetRoot returns the root used for signing and verification
func (r *AggregatorRunner) GetRoot() ([32]byte, error) {
	marshaledRoot, err := r.Encode()
	if err != nil {
		return [32]byte{}, errors.Wrap(err, "could not encode DutyRunnerState")
	}
	ret := sha256.Sum256(marshaledRoot)
	return ret, nil
}<|MERGE_RESOLUTION|>--- conflicted
+++ resolved
@@ -2,7 +2,6 @@
 
 import (
 	"crypto/sha256"
-	"encoding/hex"
 	"encoding/json"
 	"time"
 
@@ -214,18 +213,7 @@
 		}
 
 		start := time.Now()
-<<<<<<< HEAD
-		endSubmission := r.metrics.StartBeaconSubmission()
-=======
->>>>>>> d124effd
-
-		logger = logger.With(
-			zap.Uint64s("signers", getPostConsensusSigners(r.GetState(), root)),
-			fields.PreConsensusTime(r.metrics.GetPreConsensusTime()),
-			fields.ConsensusTime(r.metrics.GetConsensusTime()),
-			fields.PostConsensusTime(r.metrics.GetPostConsensusTime()),
-			zap.String("block_root", hex.EncodeToString(msg.Message.Aggregate.Data.BeaconBlockRoot[:])),
-		)
+
 		if err := r.GetBeaconNode().SubmitSignedAggregateSelectionProof(msg); err != nil {
 			r.metrics.RoleSubmissionFailed()
 			logger.Error("❌ could not submit to Beacon chain reconstructed contribution and proof",
@@ -234,10 +222,6 @@
 			return errors.Wrap(err, "could not submit to Beacon chain reconstructed signed aggregate")
 		}
 
-<<<<<<< HEAD
-		endSubmission()
-=======
->>>>>>> d124effd
 		r.metrics.EndDutyFullFlow(r.GetState().RunningInstance.State.Round)
 		r.metrics.RoleSubmitted()
 
