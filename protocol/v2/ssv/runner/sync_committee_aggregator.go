package runner

import (
	"bytes"
	"crypto/sha256"
	"encoding/hex"
	"encoding/json"
	"time"

	"github.com/ssvlabs/ssv/protocol/v2/blockchain/beacon"

	"github.com/attestantio/go-eth2-client/spec/altair"
	"github.com/attestantio/go-eth2-client/spec/phase0"
	ssz "github.com/ferranbt/fastssz"
	"github.com/pkg/errors"
	specqbft "github.com/ssvlabs/ssv-spec/qbft"
	spectypes "github.com/ssvlabs/ssv-spec/types"
	"github.com/ssvlabs/ssv/logging/fields"
	"go.uber.org/zap"

	"github.com/ssvlabs/ssv/protocol/v2/qbft/controller"
	"github.com/ssvlabs/ssv/protocol/v2/ssv/runner/metrics"
)

type SyncCommitteeAggregatorRunner struct {
	BaseRunner *BaseRunner

	beacon         beacon.BeaconNode
	network        specqbft.Network
	signer         spectypes.BeaconSigner
	operatorSigner spectypes.OperatorSigner
	valCheck       specqbft.ProposedValueCheckF

	metrics metrics.ConsensusMetrics
}

func NewSyncCommitteeAggregatorRunner(
	beaconNetwork spectypes.BeaconNetwork,
	share map[phase0.ValidatorIndex]*spectypes.Share,
	qbftController *controller.Controller,
	beacon beacon.BeaconNode,
	network specqbft.Network,
	signer spectypes.BeaconSigner,
	operatorSigner spectypes.OperatorSigner,
	valCheck specqbft.ProposedValueCheckF,
	highestDecidedSlot phase0.Slot,
) Runner {
	return &SyncCommitteeAggregatorRunner{
		BaseRunner: &BaseRunner{
			RunnerRoleType:     spectypes.RoleSyncCommitteeContribution,
			BeaconNetwork:      beaconNetwork,
			Share:              share,
			QBFTController:     qbftController,
			highestDecidedSlot: highestDecidedSlot,
		},

		beacon:         beacon,
		network:        network,
		signer:         signer,
		valCheck:       valCheck,
		operatorSigner: operatorSigner,

		metrics: metrics.NewConsensusMetrics(spectypes.BNRoleSyncCommitteeContribution),
	}
}

func (r *SyncCommitteeAggregatorRunner) StartNewDuty(logger *zap.Logger, duty spectypes.Duty, quorum uint64) error {
	return r.BaseRunner.baseStartNewDuty(logger, r, duty, quorum)
}

// HasRunningDuty returns true if a duty is already running (StartNewDuty called and returned nil)
func (r *SyncCommitteeAggregatorRunner) HasRunningDuty() bool {
	return r.BaseRunner.hasRunningDuty()
}

func (r *SyncCommitteeAggregatorRunner) ProcessPreConsensus(logger *zap.Logger, signedMsg *spectypes.PartialSignatureMessages) error {
	quorum, roots, err := r.BaseRunner.basePreConsensusMsgProcessing(r, signedMsg)
	if err != nil {
		return errors.Wrap(err, "failed processing sync committee selection proof message")
	}

	// quorum returns true only once (first time quorum achieved)
	if !quorum {
		return nil
	}

	// collect selection proofs and subnets
	var (
		selectionProofs []phase0.BLSSignature
		subnets         []uint64
	)
	for i, root := range roots {
		// reconstruct selection proof sig
		sig, err := r.GetState().ReconstructBeaconSig(r.GetState().PreConsensusContainer, root, r.GetShare().ValidatorPubKey[:], r.GetShare().ValidatorIndex)
		if err != nil {
			// If the reconstructed signature verification failed, fall back to verifying each partial signature
			for _, root := range roots {
				r.BaseRunner.FallBackAndVerifyEachSignature(r.GetState().PreConsensusContainer, root, r.GetShare().Committee, r.GetShare().ValidatorIndex)
			}
			return errors.Wrap(err, "got pre-consensus quorum but it has invalid signatures")
		}

		blsSigSelectionProof := phase0.BLSSignature{}
		copy(blsSigSelectionProof[:], sig)

		aggregator, err := r.GetBeaconNode().IsSyncCommitteeAggregator(sig)
		if err != nil {
			return errors.Wrap(err, "could not check if sync committee aggregator")
		}
		if !aggregator {
			continue
		}

		// fetch sync committee contribution
		subnet, err := r.GetBeaconNode().SyncCommitteeSubnetID(phase0.CommitteeIndex(r.GetState().StartingDuty.(*spectypes.BeaconDuty).ValidatorSyncCommitteeIndices[i]))
		if err != nil {
			return errors.Wrap(err, "could not get sync committee subnet ID")
		}

		selectionProofs = append(selectionProofs, blsSigSelectionProof)
		subnets = append(subnets, subnet)
	}

	if len(selectionProofs) == 0 {
		r.GetState().Finished = true
		return nil
	}

	duty := r.GetState().StartingDuty.(*spectypes.BeaconDuty)

	// fetch contributions
	r.metrics.PauseDutyFullFlow()
	contributions, ver, err := r.GetBeaconNode().GetSyncCommitteeContribution(duty.DutySlot(), selectionProofs, subnets)
	if err != nil {
		return errors.Wrap(err, "could not get sync committee contribution")
	}
	r.metrics.EndBeaconData()
	r.metrics.ContinueDutyFullFlow()

	byts, err := contributions.MarshalSSZ()
	if err != nil {
		return errors.Wrap(err, "could not marshal contributions")
	}

	// create consensus object
	input := &spectypes.ConsensusData{
		Duty:    *duty,
		Version: ver,
		DataSSZ: byts,
	}

	inputBytes, err := input.Encode()
	if err != nil {
		return errors.Wrap(err, "could not encode ConsensusData")
	}

	r.metrics.StartConsensus()
	if err := r.BaseRunner.decide(logger, r, input.Duty.Slot, inputBytes); err != nil {
		return errors.Wrap(err, "can't start new duty runner instance for duty")
	}
	return nil
}

func (r *SyncCommitteeAggregatorRunner) ProcessConsensus(logger *zap.Logger, signedMsg *spectypes.SignedSSVMessage) error {
	decided, decidedValue, err := r.BaseRunner.baseConsensusMsgProcessing(logger, r, signedMsg)
	if err != nil {
		return errors.Wrap(err, "failed processing consensus message")
	}

	// Decided returns true only once so if it is true it must be for the current running instance
	if !decided {
		return nil
	}

	r.metrics.EndConsensus()
	r.metrics.StartPostConsensus()

	cd := decidedValue.(*spectypes.ConsensusData)
	contributions, err := cd.GetSyncCommitteeContributions()
	if err != nil {
		return errors.Wrap(err, "could not get contributions")
	}

	// specific duty sig
	msgs := make([]*spectypes.PartialSignatureMessage, 0)
	for _, c := range contributions {
		contribAndProof, _, err := r.generateContributionAndProof(c.Contribution, c.SelectionProofSig)
		if err != nil {
			return errors.Wrap(err, "could not generate contribution and proof")
		}

		signed, err := r.BaseRunner.signBeaconObject(r, r.BaseRunner.State.StartingDuty.(*spectypes.BeaconDuty), contribAndProof, cd.Duty.Slot, spectypes.DomainContributionAndProof)
		if err != nil {
			return errors.Wrap(err, "failed to sign aggregate and proof")
		}

		msgs = append(msgs, signed)
	}
	postConsensusMsg := &spectypes.PartialSignatureMessages{
		Type:     spectypes.PostConsensusPartialSig,
		Slot:     cd.Duty.Slot,
		Messages: msgs,
	}

	msgID := spectypes.NewMsgID(r.GetShare().DomainType, r.GetShare().ValidatorPubKey[:], r.BaseRunner.RunnerRoleType)
	msgToBroadcast, err := spectypes.PartialSignatureMessagesToSignedSSVMessage(postConsensusMsg, msgID, r.operatorSigner)
	if err != nil {
		return errors.Wrap(err, "could not sign post-consensus partial signature message")
	}
	if err := r.GetNetwork().Broadcast(msgID, msgToBroadcast); err != nil {
		return errors.Wrap(err, "can't broadcast partial post consensus sig")
	}
	return nil
}

func (r *SyncCommitteeAggregatorRunner) ProcessPostConsensus(logger *zap.Logger, signedMsg *spectypes.PartialSignatureMessages) error {
	quorum, roots, err := r.BaseRunner.basePostConsensusMsgProcessing(logger, r, signedMsg)
	if err != nil {
		return errors.Wrap(err, "failed processing post consensus message")
	}

	if !quorum {
		return nil
	}

	r.metrics.EndPostConsensus()

	consensusData, err := spectypes.CreateConsensusData(r.GetState().DecidedValue)

	// get contributions
	contributions, err := consensusData.GetSyncCommitteeContributions()
	if err != nil {
		return errors.Wrap(err, "could not get contributions")
	}

	for _, root := range roots {
		sig, err := r.GetState().ReconstructBeaconSig(r.GetState().PostConsensusContainer, root, r.GetShare().ValidatorPubKey[:], r.GetShare().ValidatorIndex)
		if err != nil {
			// If the reconstructed signature verification failed, fall back to verifying each partial signature
			for _, root := range roots {
				r.BaseRunner.FallBackAndVerifyEachSignature(r.GetState().PostConsensusContainer, root, r.GetShare().Committee, r.GetShare().ValidatorIndex)
			}
			return errors.Wrap(err, "got post-consensus quorum but it has invalid signatures")
		}
		specSig := phase0.BLSSignature{}
		copy(specSig[:], sig)
		r.metrics.EndPostConsensus()

		for _, contribution := range contributions {
			start := time.Now()
			// match the right contrib and proof root to signed root
			contribAndProof, contribAndProofRoot, err := r.generateContributionAndProof(contribution.Contribution, contribution.SelectionProofSig)
			if err != nil {
				return errors.Wrap(err, "could not generate contribution and proof")
			}
			if !bytes.Equal(root[:], contribAndProofRoot[:]) {
				continue // not the correct root
			}

			signedContrib, err := r.GetState().ReconstructBeaconSig(r.GetState().PostConsensusContainer, root, r.GetShare().ValidatorPubKey[:], r.GetShare().ValidatorIndex)
			if err != nil {
				return errors.Wrap(err, "could not reconstruct contribution and proof sig")
			}
			blsSignedContribAndProof := phase0.BLSSignature{}
			copy(blsSignedContribAndProof[:], signedContrib)
			signedContribAndProof := &altair.SignedContributionAndProof{
				Message:   contribAndProof,
				Signature: blsSignedContribAndProof,
			}

			submissionEnd := r.metrics.StartBeaconSubmission()
<<<<<<< HEAD
			logger = logger.With(
				zap.Uint64s("signers", getPostConsensusSigners(r.GetState(), root)),
				fields.PreConsensusTime(r.metrics.GetPreConsensusTime()),
				fields.ConsensusTime(r.metrics.GetConsensusTime()),
				fields.PostConsensusTime(r.metrics.GetPostConsensusTime()),
				zap.String("block_root", hex.EncodeToString(contribAndProof.Contribution.BeaconBlockRoot[:])),
			)
=======
>>>>>>> d124effd
			if err := r.GetBeaconNode().SubmitSignedContributionAndProof(signedContribAndProof); err != nil {
				r.metrics.RoleSubmissionFailed()
				logger.Error("❌ could not submit to Beacon chain reconstructed contribution and proof",
					fields.SubmissionTime(time.Since(start)),
					zap.Error(err))
				return errors.Wrap(err, "could not submit to Beacon chain reconstructed contribution and proof")
			}

			submissionEnd()
			r.metrics.EndDutyFullFlow(r.GetState().RunningInstance.State.Round)
			r.metrics.RoleSubmitted()
			logger.Debug("✅ successfully submitted sync committee aggregator",
				fields.SubmissionTime(time.Since(start)),
			)
			break
		}
	}
	r.GetState().Finished = true
	return nil
}

func (r *SyncCommitteeAggregatorRunner) generateContributionAndProof(contrib altair.SyncCommitteeContribution, proof phase0.BLSSignature) (*altair.ContributionAndProof, phase0.Root, error) {
	contribAndProof := &altair.ContributionAndProof{
		AggregatorIndex: r.GetState().StartingDuty.(*spectypes.BeaconDuty).ValidatorIndex,
		Contribution:    &contrib,
		SelectionProof:  proof,
	}

	epoch := r.BaseRunner.BeaconNetwork.EstimatedEpochAtSlot(r.GetState().StartingDuty.DutySlot())
	dContribAndProof, err := r.GetBeaconNode().DomainData(epoch, spectypes.DomainContributionAndProof)
	if err != nil {
		return nil, phase0.Root{}, errors.Wrap(err, "could not get domain data")
	}
	contribAndProofRoot, err := spectypes.ComputeETHSigningRoot(contribAndProof, dContribAndProof)
	if err != nil {
		return nil, phase0.Root{}, errors.Wrap(err, "could not compute signing root")
	}
	return contribAndProof, contribAndProofRoot, nil
}

func (r *SyncCommitteeAggregatorRunner) expectedPreConsensusRootsAndDomain() ([]ssz.HashRoot, phase0.DomainType, error) {
	sszIndexes := make([]ssz.HashRoot, 0)
	for _, index := range r.GetState().StartingDuty.(*spectypes.BeaconDuty).ValidatorSyncCommitteeIndices {
		subnet, err := r.GetBeaconNode().SyncCommitteeSubnetID(phase0.CommitteeIndex(index))
		if err != nil {
			return nil, spectypes.DomainError, errors.Wrap(err, "could not get sync committee subnet ID")
		}
		data := &altair.SyncAggregatorSelectionData{
			Slot:              r.GetState().StartingDuty.DutySlot(),
			SubcommitteeIndex: subnet,
		}
		sszIndexes = append(sszIndexes, data)
	}
	return sszIndexes, spectypes.DomainSyncCommitteeSelectionProof, nil
}

// expectedPostConsensusRootsAndDomain an INTERNAL function, returns the expected post-consensus roots to sign
func (r *SyncCommitteeAggregatorRunner) expectedPostConsensusRootsAndDomain() ([]ssz.HashRoot, phase0.DomainType, error) {
	// get contributions
	consensusData, err := spectypes.CreateConsensusData(r.GetState().DecidedValue)
	if err != nil {
		return nil, spectypes.DomainError, errors.Wrap(err, "could not create consensus data")
	}

	contributions, err := consensusData.GetSyncCommitteeContributions()
	if err != nil {
		return nil, phase0.DomainType{}, errors.Wrap(err, "could not get contributions")
	}

	ret := make([]ssz.HashRoot, 0)
	for _, contrib := range contributions {
		contribAndProof, _, err := r.generateContributionAndProof(contrib.Contribution, contrib.SelectionProofSig)
		if err != nil {
			return nil, spectypes.DomainError, errors.Wrap(err, "could not generate contribution and proof")
		}
		ret = append(ret, contribAndProof)
	}
	return ret, spectypes.DomainContributionAndProof, nil
}

// executeDuty steps:
// 1) sign a partial contribution proof (for each subcommittee index) and wait for 2f+1 partial sigs from peers
// 2) Reconstruct contribution proofs, check IsSyncCommitteeAggregator and start consensus on duty + contribution data
// 3) Once consensus decides, sign partial contribution data (for each subcommittee) and broadcast
// 4) collect 2f+1 partial sigs, reconstruct and broadcast valid SignedContributionAndProof (for each subcommittee) sig to the BN
func (r *SyncCommitteeAggregatorRunner) executeDuty(logger *zap.Logger, duty spectypes.Duty) error {
	r.metrics.StartDutyFullFlow()
	r.metrics.StartPreConsensus()
	// sign selection proofs
	msgs := &spectypes.PartialSignatureMessages{
		Type:     spectypes.ContributionProofs,
		Slot:     duty.DutySlot(),
		Messages: []*spectypes.PartialSignatureMessage{},
	}
	for _, index := range r.GetState().StartingDuty.(*spectypes.BeaconDuty).ValidatorSyncCommitteeIndices {
		subnet, err := r.GetBeaconNode().SyncCommitteeSubnetID(phase0.CommitteeIndex(index))
		if err != nil {
			return errors.Wrap(err, "could not get sync committee subnet ID")
		}
		data := &altair.SyncAggregatorSelectionData{
			Slot:              duty.DutySlot(),
			SubcommitteeIndex: subnet,
		}
		msg, err := r.BaseRunner.signBeaconObject(r, duty.(*spectypes.BeaconDuty), data, duty.DutySlot(), spectypes.DomainSyncCommitteeSelectionProof)
		if err != nil {
			return errors.Wrap(err, "could not sign sync committee selection proof")
		}

		msgs.Messages = append(msgs.Messages, msg)
	}

	msgID := spectypes.NewMsgID(r.GetShare().DomainType, r.GetShare().ValidatorPubKey[:], r.BaseRunner.RunnerRoleType)
	msgToBroadcast, err := spectypes.PartialSignatureMessagesToSignedSSVMessage(msgs, msgID, r.operatorSigner)
	if err != nil {
		return errors.Wrap(err, "could not sign pre-consensus partial signature message")
	}

	if err := r.GetNetwork().Broadcast(msgID, msgToBroadcast); err != nil {
		return errors.Wrap(err, "can't broadcast partial contribution proof sig")
	}
	return nil
}

func (r *SyncCommitteeAggregatorRunner) GetBaseRunner() *BaseRunner {
	return r.BaseRunner
}

func (r *SyncCommitteeAggregatorRunner) GetNetwork() specqbft.Network {
	return r.network
}

func (r *SyncCommitteeAggregatorRunner) GetBeaconNode() beacon.BeaconNode {
	return r.beacon
}

func (r *SyncCommitteeAggregatorRunner) GetShare() *spectypes.Share {
	// TODO better solution for this
	for _, share := range r.BaseRunner.Share {
		return share
	}
	return nil
}

func (r *SyncCommitteeAggregatorRunner) GetState() *State {
	return r.BaseRunner.State
}

func (r *SyncCommitteeAggregatorRunner) GetValCheckF() specqbft.ProposedValueCheckF {
	return r.valCheck
}

func (r *SyncCommitteeAggregatorRunner) GetSigner() spectypes.BeaconSigner {
	return r.signer
}
func (r *SyncCommitteeAggregatorRunner) GetOperatorSigner() spectypes.OperatorSigner {
	return r.operatorSigner
}

// Encode returns the encoded struct in bytes or error
func (r *SyncCommitteeAggregatorRunner) Encode() ([]byte, error) {
	return json.Marshal(r)
}

// Decode returns error if decoding failed
func (r *SyncCommitteeAggregatorRunner) Decode(data []byte) error {
	return json.Unmarshal(data, &r)
}

// GetRoot returns the root used for signing and verification
func (r *SyncCommitteeAggregatorRunner) GetRoot() ([32]byte, error) {
	marshaledRoot, err := r.Encode()
	if err != nil {
		return [32]byte{}, errors.Wrap(err, "could not encode DutyRunnerState")
	}
	ret := sha256.Sum256(marshaledRoot)
	return ret, nil
}<|MERGE_RESOLUTION|>--- conflicted
+++ resolved
@@ -3,7 +3,6 @@
 import (
 	"bytes"
 	"crypto/sha256"
-	"encoding/hex"
 	"encoding/json"
 	"time"
 
@@ -269,16 +268,6 @@
 			}
 
 			submissionEnd := r.metrics.StartBeaconSubmission()
-<<<<<<< HEAD
-			logger = logger.With(
-				zap.Uint64s("signers", getPostConsensusSigners(r.GetState(), root)),
-				fields.PreConsensusTime(r.metrics.GetPreConsensusTime()),
-				fields.ConsensusTime(r.metrics.GetConsensusTime()),
-				fields.PostConsensusTime(r.metrics.GetPostConsensusTime()),
-				zap.String("block_root", hex.EncodeToString(contribAndProof.Contribution.BeaconBlockRoot[:])),
-			)
-=======
->>>>>>> d124effd
 			if err := r.GetBeaconNode().SubmitSignedContributionAndProof(signedContribAndProof); err != nil {
 				r.metrics.RoleSubmissionFailed()
 				logger.Error("❌ could not submit to Beacon chain reconstructed contribution and proof",
