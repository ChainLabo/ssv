package runner

import (
	"crypto/sha256"
	"encoding/hex"
	"encoding/json"

	v1 "github.com/attestantio/go-eth2-client/api/v1"
	"github.com/attestantio/go-eth2-client/spec/phase0"
	ssz "github.com/ferranbt/fastssz"
	"github.com/pkg/errors"
<<<<<<< HEAD
	specqbft "github.com/ssvlabs/ssv-spec/qbft"
=======
	"github.com/ssvlabs/ssv-spec/qbft"
>>>>>>> a64d23de
	specssv "github.com/ssvlabs/ssv-spec/ssv"
	spectypes "github.com/ssvlabs/ssv-spec/types"
	"go.uber.org/zap"

	"github.com/ssvlabs/ssv/logging/fields"
<<<<<<< HEAD
	"github.com/ssvlabs/ssv/protocol/v2/qbft"
=======
>>>>>>> a64d23de
	"github.com/ssvlabs/ssv/protocol/v2/qbft/controller"
	"github.com/ssvlabs/ssv/protocol/v2/ssv/runner/metrics"
)

type ValidatorRegistrationRunner struct {
	BaseRunner *BaseRunner

	beacon         specssv.BeaconNode
	network        qbft.FutureSpecNetwork
	signer         spectypes.BeaconSigner
	operatorSigner spectypes.OperatorSigner
	valCheck       specqbft.ProposedValueCheckF

	metrics metrics.ConsensusMetrics
}

func NewValidatorRegistrationRunner(
	beaconNetwork spectypes.BeaconNetwork,
	share map[phase0.ValidatorIndex]*spectypes.Share,
	qbftController *controller.Controller,
	beacon specssv.BeaconNode,
	network qbft.FutureSpecNetwork,
	signer spectypes.BeaconSigner,
	operatorSigner spectypes.OperatorSigner,
) Runner {
	return &ValidatorRegistrationRunner{
		BaseRunner: &BaseRunner{
			RunnerRoleType: spectypes.RoleValidatorRegistration,
			BeaconNetwork:  beaconNetwork,
			Share:          share,
			QBFTController: qbftController,
		},

		beacon:         beacon,
		network:        network,
		signer:         signer,
		operatorSigner: operatorSigner,

		metrics: metrics.NewConsensusMetrics(spectypes.BNRoleValidatorRegistration),
	}
}

func (r *ValidatorRegistrationRunner) StartNewDuty(logger *zap.Logger, duty spectypes.Duty) error {
	return r.BaseRunner.baseStartNewNonBeaconDuty(logger, r, duty)
}

// HasRunningDuty returns true if a duty is already running (StartNewDuty called and returned nil)
func (r *ValidatorRegistrationRunner) HasRunningDuty() bool {
	return r.BaseRunner.hasRunningDuty()
}

func (r *ValidatorRegistrationRunner) ProcessPreConsensus(logger *zap.Logger, signedMsg *spectypes.PartialSignatureMessages) error {
	quorum, roots, err := r.BaseRunner.basePreConsensusMsgProcessing(r, signedMsg)
	if err != nil {
		return errors.Wrap(err, "failed processing validator registration message")
	}

	// TODO: (Alan) revert
	logger.Debug("got partial sig",
		zap.Uint64("signer", signedMsg.Messages[0].Signer),
		zap.Bool("quorum", quorum))

	// quorum returns true only once (first time quorum achieved)
	if !quorum {
		return nil
	}

	// only 1 root, verified in basePreConsensusMsgProcessing
	root := roots[0]
	fullSig, err := r.GetState().ReconstructBeaconSig(r.GetState().PreConsensusContainer, root, r.GetShare().ValidatorPubKey[:], r.GetShare().ValidatorIndex)
	if err != nil {
		// If the reconstructed signature verification failed, fall back to verifying each partial signature
		r.BaseRunner.FallBackAndVerifyEachSignature(r.GetState().PreConsensusContainer, root, r.GetShare().Committee, r.GetShare().ValidatorIndex)
		return errors.Wrap(err, "got pre-consensus quorum but it has invalid signatures")
	}
	specSig := phase0.BLSSignature{}
	copy(specSig[:], fullSig)

	var share *spectypes.Share
	for _, shareInstance := range r.BaseRunner.Share {
		share = shareInstance
		break
	}

	if err := r.beacon.SubmitValidatorRegistration(share.ValidatorPubKey[:],
		share.FeeRecipientAddress, specSig); err != nil {
		return errors.Wrap(err, "could not submit validator registration")
	}

	logger.Debug("validator registration submitted successfully",
		fields.FeeRecipient(share.FeeRecipientAddress[:]),
		zap.String("signature", hex.EncodeToString(specSig[:])))

	r.GetState().Finished = true
	return nil
}

func (r *ValidatorRegistrationRunner) ProcessConsensus(logger *zap.Logger, signedMsg *spectypes.SignedSSVMessage) error {
	return errors.New("no consensus phase for validator registration")
}

func (r *ValidatorRegistrationRunner) ProcessPostConsensus(logger *zap.Logger, signedMsg *spectypes.PartialSignatureMessages) error {
	return errors.New("no post consensus phase for validator registration")
}

func (r *ValidatorRegistrationRunner) expectedPreConsensusRootsAndDomain() ([]ssz.HashRoot, phase0.DomainType, error) {
	vr, err := r.calculateValidatorRegistration()
	if err != nil {
		return nil, spectypes.DomainError, errors.Wrap(err, "could not calculate validator registration")
	}
	return []ssz.HashRoot{vr}, spectypes.DomainApplicationBuilder, nil
}

// expectedPostConsensusRootsAndDomain an INTERNAL function, returns the expected post-consensus roots to sign
func (r *ValidatorRegistrationRunner) expectedPostConsensusRootsAndDomain() ([]ssz.HashRoot, phase0.DomainType, error) {
	return nil, [4]byte{}, errors.New("no post consensus roots for validator registration")
}

func (r *ValidatorRegistrationRunner) executeDuty(logger *zap.Logger, duty spectypes.Duty) error {
	vr, err := r.calculateValidatorRegistration()
	if err != nil {
		return errors.Wrap(err, "could not calculate validator registration")
	}

	// sign partial randao
	msg, err := r.BaseRunner.signBeaconObject(r, duty.(*spectypes.BeaconDuty), vr, duty.DutySlot(),
		spectypes.DomainApplicationBuilder)
	if err != nil {
		return errors.Wrap(err, "could not sign validator registration")
	}
	msgs := &spectypes.PartialSignatureMessages{
		Type:     spectypes.ValidatorRegistrationPartialSig,
		Slot:     duty.DutySlot(),
		Messages: []*spectypes.PartialSignatureMessage{msg},
	}

	msgID := spectypes.NewMsgID(r.GetShare().DomainType, r.GetShare().ValidatorPubKey[:], r.BaseRunner.RunnerRoleType)
	msgToBroadcast, err := spectypes.PartialSignatureMessagesToSignedSSVMessage(msgs, msgID, r.operatorSigner)
	if err != nil {
		return errors.Wrap(err, "could not sign pre-consensus partial signature message")
	}

	logger.Debug(
		"broadcasting validator registration partial sig",
		fields.Slot(duty.DutySlot()),
		zap.Any("validator_registration", vr),
	)

	if err := r.GetNetwork().Broadcast(msgID, msgToBroadcast); err != nil {
		return errors.Wrap(err, "can't broadcast partial randao sig")
	}
	return nil
}

func (r *ValidatorRegistrationRunner) calculateValidatorRegistration() (*v1.ValidatorRegistration, error) {
	if len(r.BaseRunner.Share) == 0 {
		return nil, errors.New("no share to get validator public key")
	}
	var share *spectypes.Share
	for _, shareInstance := range r.BaseRunner.Share {
		share = shareInstance
		break
	}

	pk := phase0.BLSPubKey{}
	copy(pk[:], share.ValidatorPubKey[:])

	epoch := r.BaseRunner.BeaconNetwork.EstimatedEpochAtSlot(r.BaseRunner.State.StartingDuty.DutySlot())

	return &v1.ValidatorRegistration{
		FeeRecipient: share.FeeRecipientAddress,
		GasLimit:     spectypes.DefaultGasLimit,
		Timestamp:    r.BaseRunner.BeaconNetwork.EpochStartTime(epoch),
		Pubkey:       pk,
	}, nil
}

func (r *ValidatorRegistrationRunner) GetBaseRunner() *BaseRunner {
	return r.BaseRunner
}

func (r *ValidatorRegistrationRunner) GetNetwork() qbft.FutureSpecNetwork {
	return r.network
}

func (r *ValidatorRegistrationRunner) GetBeaconNode() specssv.BeaconNode {
	return r.beacon
}

func (r *ValidatorRegistrationRunner) GetShare() *spectypes.Share {
	for _, share := range r.BaseRunner.Share {
		return share
	}
	return nil
}

func (r *ValidatorRegistrationRunner) GetState() *State {
	return r.BaseRunner.State
}

func (r *ValidatorRegistrationRunner) GetValCheckF() specqbft.ProposedValueCheckF {
	return r.valCheck
}

func (r *ValidatorRegistrationRunner) GetSigner() spectypes.BeaconSigner {
	return r.signer
}
func (r *ValidatorRegistrationRunner) GetOperatorSigner() spectypes.OperatorSigner {
	return r.operatorSigner
}

// Encode returns the encoded struct in bytes or error
func (r *ValidatorRegistrationRunner) Encode() ([]byte, error) {
	return json.Marshal(r)
}

// Decode returns error if decoding failed
func (r *ValidatorRegistrationRunner) Decode(data []byte) error {
	return json.Unmarshal(data, &r)
}

// GetRoot returns the root used for signing and verification
func (r *ValidatorRegistrationRunner) GetRoot() ([32]byte, error) {
	marshaledRoot, err := r.Encode()
	if err != nil {
		return [32]byte{}, errors.Wrap(err, "could not encode DutyRunnerState")
	}
	ret := sha256.Sum256(marshaledRoot)
	return ret, nil
}<|MERGE_RESOLUTION|>--- conflicted
+++ resolved
@@ -4,25 +4,18 @@
 	"crypto/sha256"
 	"encoding/hex"
 	"encoding/json"
+	"github.com/ssvlabs/ssv/protocol/v2/blockchain/beacon"
 
 	v1 "github.com/attestantio/go-eth2-client/api/v1"
 	"github.com/attestantio/go-eth2-client/spec/phase0"
 	ssz "github.com/ferranbt/fastssz"
 	"github.com/pkg/errors"
-<<<<<<< HEAD
 	specqbft "github.com/ssvlabs/ssv-spec/qbft"
-=======
-	"github.com/ssvlabs/ssv-spec/qbft"
->>>>>>> a64d23de
-	specssv "github.com/ssvlabs/ssv-spec/ssv"
 	spectypes "github.com/ssvlabs/ssv-spec/types"
 	"go.uber.org/zap"
 
 	"github.com/ssvlabs/ssv/logging/fields"
-<<<<<<< HEAD
 	"github.com/ssvlabs/ssv/protocol/v2/qbft"
-=======
->>>>>>> a64d23de
 	"github.com/ssvlabs/ssv/protocol/v2/qbft/controller"
 	"github.com/ssvlabs/ssv/protocol/v2/ssv/runner/metrics"
 )
@@ -30,7 +23,7 @@
 type ValidatorRegistrationRunner struct {
 	BaseRunner *BaseRunner
 
-	beacon         specssv.BeaconNode
+	beacon         beacon.BeaconNode
 	network        qbft.FutureSpecNetwork
 	signer         spectypes.BeaconSigner
 	operatorSigner spectypes.OperatorSigner
@@ -43,7 +36,7 @@
 	beaconNetwork spectypes.BeaconNetwork,
 	share map[phase0.ValidatorIndex]*spectypes.Share,
 	qbftController *controller.Controller,
-	beacon specssv.BeaconNode,
+	beacon beacon.BeaconNode,
 	network qbft.FutureSpecNetwork,
 	signer spectypes.BeaconSigner,
 	operatorSigner spectypes.OperatorSigner,
@@ -208,7 +201,7 @@
 	return r.network
 }
 
-func (r *ValidatorRegistrationRunner) GetBeaconNode() specssv.BeaconNode {
+func (r *ValidatorRegistrationRunner) GetBeaconNode() beacon.BeaconNode {
 	return r.beacon
 }
 
