--- conflicted
+++ resolved
@@ -4,20 +4,17 @@
 	"crypto/sha256"
 	"encoding/hex"
 	"encoding/json"
+	"github.com/ssvlabs/ssv/protocol/v2/blockchain/beacon"
 
 	"github.com/attestantio/go-eth2-client/spec/phase0"
 	ssz "github.com/ferranbt/fastssz"
 	"github.com/pkg/errors"
 	specqbft "github.com/ssvlabs/ssv-spec/qbft"
-	specssv "github.com/ssvlabs/ssv-spec/ssv"
 	spectypes "github.com/ssvlabs/ssv-spec/types"
 	"go.uber.org/zap"
 
 	"github.com/ssvlabs/ssv/logging/fields"
-<<<<<<< HEAD
 	"github.com/ssvlabs/ssv/protocol/v2/qbft"
-=======
->>>>>>> a64d23de
 	"github.com/ssvlabs/ssv/protocol/v2/ssv/runner/metrics"
 )
 
@@ -25,7 +22,7 @@
 type VoluntaryExitRunner struct {
 	BaseRunner *BaseRunner
 
-	beacon         specssv.BeaconNode
+	beacon         beacon.BeaconNode
 	network        qbft.FutureSpecNetwork
 	signer         spectypes.BeaconSigner
 	operatorSigner spectypes.OperatorSigner
@@ -39,7 +36,7 @@
 func NewVoluntaryExitRunner(
 	beaconNetwork spectypes.BeaconNetwork,
 	share map[phase0.ValidatorIndex]*spectypes.Share,
-	beacon specssv.BeaconNode,
+	beacon beacon.BeaconNode,
 	network qbft.FutureSpecNetwork,
 	signer spectypes.BeaconSigner,
 	operatorSigner spectypes.OperatorSigner,
@@ -189,7 +186,7 @@
 	return r.network
 }
 
-func (r *VoluntaryExitRunner) GetBeaconNode() specssv.BeaconNode {
+func (r *VoluntaryExitRunner) GetBeaconNode() beacon.BeaconNode {
 	return r.beacon
 }
 
