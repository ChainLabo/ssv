--- conflicted
+++ resolved
@@ -142,12 +142,8 @@
 // Validator voluntary exit duty doesn't need consensus nor post-consensus.
 // It just performs pre-consensus with VoluntaryExitPartialSig over
 // a VoluntaryExit object to create a SignedVoluntaryExit
-<<<<<<< HEAD
-func (r *VoluntaryExitRunner) executeDuty(logger *zap.Logger, duty *spectypes.Duty) error {
-	r.metrics.StartPreConsensus()
-=======
+
 func (r *VoluntaryExitRunner) executeDuty(logger *zap.Logger, duty spectypes.Duty) error {
->>>>>>> 95991717
 	voluntaryExit, err := r.calculateVoluntaryExit()
 	if err != nil {
 		return errors.Wrap(err, "could not calculate voluntary exit")
