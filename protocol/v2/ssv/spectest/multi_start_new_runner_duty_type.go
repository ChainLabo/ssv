package spectest

import (
	"encoding/hex"
	"fmt"
	"path/filepath"
	"reflect"
	"strings"
	"testing"

	"github.com/ssvlabs/ssv-spec/types"
	spectypes "github.com/ssvlabs/ssv-spec/types"
	spectestingutils "github.com/ssvlabs/ssv-spec/types/testingutils"
	typescomparable "github.com/ssvlabs/ssv-spec/types/testingutils/comparable"
	"github.com/stretchr/testify/require"
	"go.uber.org/zap"

	"github.com/ssvlabs/ssv/protocol/v2/ssv/runner"
	protocoltesting "github.com/ssvlabs/ssv/protocol/v2/testing"
)

type StartNewRunnerDutySpecTest struct {
	Name                    string
	Runner                  runner.Runner
	Duty                    spectypes.Duty
	Threshold               uint64
	PostDutyRunnerStateRoot string
	PostDutyRunnerState     spectypes.Root `json:"-"` // Field is ignored by encoding/json
	OutputMessages          []*spectypes.PartialSignatureMessages
	ExpectedError           string
}

func (test *StartNewRunnerDutySpecTest) TestName() string {
	return test.Name
}

// overrideStateComparison overrides the state comparison to compare the runner state
func (test *StartNewRunnerDutySpecTest) overrideStateComparison(t *testing.T) {
	testType := reflect.TypeOf(test).String()
	testType = strings.Replace(testType, "spectest.", "newduty.", 1)
	overrideStateComparisonForStartNewRunnerDutySpecTest(t, test, test.Name, testType)
}

func (test *StartNewRunnerDutySpecTest) RunAsPartOfMultiTest(t *testing.T, logger *zap.Logger) {
	err := test.runPreTesting(logger)
	if len(test.ExpectedError) > 0 {
		require.EqualError(t, err, test.ExpectedError)
	} else {
		require.NoError(t, err)
	}

	// test output message
	broadcastedSignedMsgs := test.Runner.GetNetwork().(*spectestingutils.TestingNetwork).BroadcastedMsgs
	broadcastedMsgs := spectestingutils.ConvertBroadcastedMessagesToSSVMessages(broadcastedSignedMsgs)
	if len(broadcastedMsgs) > 0 {
		index := 0
		for _, msg := range broadcastedMsgs {
			if msg.MsgType != spectypes.SSVPartialSignatureMsgType {
				continue
			}

			msg1 := &types.PartialSignatureMessages{}
			require.NoError(t, msg1.Decode(msg.Data))
			msg2 := test.OutputMessages[index]
			require.Len(t, msg1.Messages, len(msg2.Messages))

			// messages are not guaranteed to be in order so we map them and then test all roots to be equal
			roots := make(map[string]string)
			for i, partialSigMsg2 := range msg2.Messages {
				r2, err := partialSigMsg2.GetRoot()
				require.NoError(t, err)
				if _, found := roots[hex.EncodeToString(r2[:])]; !found {
					roots[hex.EncodeToString(r2[:])] = ""
				} else {
					roots[hex.EncodeToString(r2[:])] = hex.EncodeToString(r2[:])
				}

				partialSigMsg1 := msg1.Messages[i]
				r1, err := partialSigMsg1.GetRoot()
				require.NoError(t, err)

				if _, found := roots[hex.EncodeToString(r1[:])]; !found {
					roots[hex.EncodeToString(r1[:])] = ""
				} else {
					roots[hex.EncodeToString(r1[:])] = hex.EncodeToString(r1[:])
				}
			}
			for k, v := range roots {
				require.EqualValues(t, k, v, "missing output msg")
			}

			index++
		}

		require.Len(t, test.OutputMessages, index)
	}

	// post root
	postRoot, err := test.Runner.GetRoot()
	require.NoError(t, err)

	require.EqualValues(t, test.PostDutyRunnerStateRoot, hex.EncodeToString(postRoot[:]))

	if test.PostDutyRunnerStateRoot != hex.EncodeToString(postRoot[:]) {
		diff := dumpState(t, test.Name, test.Runner, test.PostDutyRunnerState)
		require.EqualValues(t, test.PostDutyRunnerStateRoot, hex.EncodeToString(postRoot[:]), fmt.Sprintf("post runner state not equal\n%s\n", diff))
	}
}

func (test *StartNewRunnerDutySpecTest) Run(t *testing.T, logger *zap.Logger) {
	test.overrideStateComparison(t)
	test.RunAsPartOfMultiTest(t, logger)
}

type MultiStartNewRunnerDutySpecTest struct {
	Name  string
	Tests []*StartNewRunnerDutySpecTest
}

func (tests *MultiStartNewRunnerDutySpecTest) TestName() string {
	return tests.Name
}

func (tests *MultiStartNewRunnerDutySpecTest) Run(t *testing.T, logger *zap.Logger) {
	tests.overrideStateComparison(t)

	for _, test := range tests.Tests {
		t.Run(test.TestName(), func(t *testing.T) {
			test.RunAsPartOfMultiTest(t, logger)
		})
	}
}

// overrideStateComparison overrides the post state comparison for all tests in the multi test
func (tests *MultiStartNewRunnerDutySpecTest) overrideStateComparison(t *testing.T) {
	testsName := strings.ReplaceAll(tests.TestName(), " ", "_")
	for _, test := range tests.Tests {
		path := filepath.Join(testsName, test.TestName())
		testType := reflect.TypeOf(tests).String()
		testType = strings.Replace(testType, "spectest.", "newduty.", 1)
		overrideStateComparisonForStartNewRunnerDutySpecTest(t, test, path, testType)
	}
}

func overrideStateComparisonForStartNewRunnerDutySpecTest(t *testing.T, test *StartNewRunnerDutySpecTest, name string, testType string) {
	var r runner.Runner
	switch test.Runner.(type) {
	case *runner.CommitteeRunner:
		r = &runner.CommitteeRunner{}
	case *runner.AggregatorRunner:
		r = &runner.AggregatorRunner{}
	case *runner.ProposerRunner:
		r = &runner.ProposerRunner{}
	case *runner.SyncCommitteeAggregatorRunner:
		r = &runner.SyncCommitteeAggregatorRunner{}
	case *runner.ValidatorRegistrationRunner:
		r = &runner.ValidatorRegistrationRunner{}
	case *runner.VoluntaryExitRunner:
		r = &runner.VoluntaryExitRunner{}
	default:
		t.Fatalf("unknown runner type")
	}
	specDir, err := protocoltesting.GetSpecDir("", filepath.Join("ssv", "spectest"))
	require.NoError(t, err)
	r, err = typescomparable.UnmarshalStateComparison(specDir, name, testType, r)
	require.NoError(t, err)

	// override
	test.PostDutyRunnerState = r

	root, err := r.GetRoot()
	require.NoError(t, err)

	test.PostDutyRunnerStateRoot = hex.EncodeToString(root[:])
}

func (test *StartNewRunnerDutySpecTest) runPreTesting(logger *zap.Logger) error {
<<<<<<< HEAD
	//TODO: need to check if spec tests provide or fix 4 quorum is good enough
	err := test.Runner.StartNewDuty(logger, test.Duty, 4)
=======
	err := test.Runner.StartNewDuty(logger, test.Duty, test.Threshold)
>>>>>>> d124effd
	return err
}<|MERGE_RESOLUTION|>--- conflicted
+++ resolved
@@ -175,11 +175,6 @@
 }
 
 func (test *StartNewRunnerDutySpecTest) runPreTesting(logger *zap.Logger) error {
-<<<<<<< HEAD
-	//TODO: need to check if spec tests provide or fix 4 quorum is good enough
-	err := test.Runner.StartNewDuty(logger, test.Duty, 4)
-=======
 	err := test.Runner.StartNewDuty(logger, test.Duty, test.Threshold)
->>>>>>> d124effd
 	return err
 }