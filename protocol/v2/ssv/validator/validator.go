--- conflicted
+++ resolved
@@ -108,13 +108,8 @@
 
 	// Log with duty ID.
 	baseRunner := dutyRunner.GetBaseRunner()
-<<<<<<< HEAD
-	v.dutyIDs.Set(duty.Type, fields.FormatDutyID(baseRunner.BeaconNetwork.EstimatedEpochAtSlot(duty.Slot), duty))
-	logger = v.loggerForDuty(logger, duty.Type, duty.Slot)
-=======
 	v.dutyIDs.Set(spectypes.MapDutyToRunnerRole(duty.Type), fields.FormatDutyID(baseRunner.BeaconNetwork.EstimatedEpochAtSlot(duty.Slot), duty))
 	logger = trySetDutyID(logger, v.dutyIDs, spectypes.MapDutyToRunnerRole(duty.Type))
->>>>>>> 95991717
 
 	// Log with height.
 	if baseRunner.QBFTController != nil {
@@ -154,17 +149,13 @@
 
 	switch msg.GetType() {
 	case spectypes.SSVConsensusMsgType:
-<<<<<<< HEAD
-		signedMsg, ok := msg.Body.(*specqbft.SignedMessage)
-=======
 		logger = trySetDutyID(logger, v.dutyIDs, messageID.GetRoleType())
 
 		qbftMsg, ok := msg.Body.(*specqbft.Message)
->>>>>>> 95991717
 		if !ok {
 			return errors.New("could not decode consensus message from network message")
 		}
-		logger = v.loggerForDuty(logger, messageID.GetRoleType(), phase0.Slot(signedMsg.Message.Height))
+		logger = v.loggerForDuty(logger, spectypes.BeaconRole(messageID.GetRoleType()), phase0.Slot(qbftMsg.Height))
 
 		// Check signer consistency
 		if !msg.SignedSSVMessage.CommonSigners([]spectypes.OperatorID{msg.SignedSSVMessage.OperatorIDs[0]}) { // todo: array check
@@ -175,17 +166,13 @@
 		// Process
 		return dutyRunner.ProcessConsensus(logger, msg.SignedSSVMessage)
 	case spectypes.SSVPartialSignatureMsgType:
-<<<<<<< HEAD
-		signedMsg, ok := msg.Body.(*spectypes.SignedPartialSignatureMessage)
-=======
 		logger = trySetDutyID(logger, v.dutyIDs, messageID.GetRoleType())
 
 		signedMsg, ok := msg.Body.(*spectypes.PartialSignatureMessages)
->>>>>>> 95991717
 		if !ok {
 			return errors.New("could not decode post consensus message from network message")
 		}
-		logger = v.loggerForDuty(logger, messageID.GetRoleType(), signedMsg.Message.Slot)
+		logger = v.loggerForDuty(logger, spectypes.BeaconRole(messageID.GetRoleType()), signedMsg.Slot)
 
 		if len(msg.SignedSSVMessage.OperatorIDs) != 1 {
 			return errors.New("PartialSignatureMessage has more than 1 signer")
@@ -212,7 +199,7 @@
 
 func (v *Validator) loggerForDuty(logger *zap.Logger, role spectypes.BeaconRole, slot phase0.Slot) *zap.Logger {
 	logger = logger.With(fields.Slot(slot))
-	if dutyID, ok := v.dutyIDs.Get(role); ok {
+	if dutyID, ok := v.dutyIDs.Get(spectypes.RunnerRole(role)); ok {
 		return logger.With(fields.DutyID(dutyID))
 	}
 	return logger
@@ -228,8 +215,6 @@
 	}
 
 	return nil
-<<<<<<< HEAD
-=======
 }
 
 func trySetDutyID(logger *zap.Logger, dutyIDs *hashmap.Map[spectypes.RunnerRole, string], role spectypes.RunnerRole) *zap.Logger {
@@ -237,5 +222,4 @@
 		return logger.With(fields.DutyID(dutyID))
 	}
 	return logger
->>>>>>> 95991717
 }