--- conflicted
+++ resolved
@@ -23,7 +23,6 @@
 	"strings"
 )
 
-<<<<<<< HEAD
 type CommitteeObserver struct {
 	logger                 *zap.Logger
 	Storage                *storage.QBFTStores
@@ -39,16 +38,9 @@
 	Logger            *zap.Logger
 	Network           specqbft.Network
 	Storage           *storage.QBFTStores
-	Operator          *spectypes.Operator
+	Operator          *spectypes.CommitteeMember
 	NewDecidedHandler qbftctrl.NewDecidedHandler
 	ValidatorStore    registrystorage.ValidatorStore
-=======
-type NonCommitteeValidator struct {
-	CommitteeMember *spectypes.CommitteeMember
-	Share           *types.SSVShare
-	Storage         *storage.QBFTStores
-	qbftController  *qbftcontroller.Controller
->>>>>>> b3ce2845
 }
 
 func NewNonCommitteeValidator(identifier exporter_message.MessageID, opts NonCommitteeOptions) *CommitteeObserver {
@@ -68,7 +60,6 @@
 		opts.Logger.Debug("❗ failed to load highest instance", zap.Error(err))
 	}
 
-<<<<<<< HEAD
 	return &CommitteeObserver{
 		qbftController:         ctrl,
 		logger:                 opts.Logger,
@@ -77,13 +68,6 @@
 		newDecidedHandler:      opts.NewDecidedHandler,
 		Roots:                  make(map[[32]byte]spectypes.BeaconRole),
 		postConsensusContainer: make(map[phase0.ValidatorIndex]*specssv.PartialSigContainer),
-=======
-	return &NonCommitteeValidator{
-		CommitteeMember: opts.Operator,
-		Share:           opts.SSVShare,
-		Storage:         opts.Storage,
-		qbftController:  ctrl,
->>>>>>> b3ce2845
 	}
 }
 
@@ -137,18 +121,12 @@
 			)
 		}
 
-<<<<<<< HEAD
 		if ncv.newDecidedHandler != nil {
 			ncv.newDecidedHandler(qbftstorage.ParticipantsRangeEntry{
 				Slot:       slot,
 				Signers:    quorum,
 				Identifier: MsgID,
 			})
-=======
-		// only supports decided msg's
-		if decMsg.MsgType != specqbft.CommitMsgType || !ncv.CommitteeMember.HasQuorum(len(signedMsg.OperatorIDs)) {
-			return
->>>>>>> b3ce2845
 		}
 	}
 }
@@ -190,7 +168,7 @@
 		}
 		container, ok := ncv.postConsensusContainer[msg.ValidatorIndex]
 		if !ok {
-			container = specssv.NewPartialSigContainer(validator.Quorum)
+			container = specssv.NewPartialSigContainer(validator.Quorum())
 			ncv.postConsensusContainer[msg.ValidatorIndex] = container
 		}
 		if container.HasSigner(msg.ValidatorIndex, msg.Signer, msg.SigningRoot) {
@@ -200,7 +178,7 @@
 		}
 
 		rootSignatures := container.GetSignatures(msg.ValidatorIndex, msg.SigningRoot)
-		if uint64(len(rootSignatures)) >= validator.Quorum {
+		if uint64(len(rootSignatures)) >= validator.Quorum() {
 			key := validatorIndexAndRoot{msg.ValidatorIndex, msg.SigningRoot}
 			longestSigners := quorums[key]
 			if newLength := len(rootSignatures); newLength > len(longestSigners) {
