package validator

import (
	specqbft "github.com/bloxapp/ssv-spec/qbft"
	spectypes "github.com/bloxapp/ssv-spec/types"
	"go.uber.org/zap"

	"github.com/bloxapp/ssv/ibft/storage"
	"github.com/bloxapp/ssv/logging/fields"
	"github.com/bloxapp/ssv/protocol/v2/qbft"
	qbftcontroller "github.com/bloxapp/ssv/protocol/v2/qbft/controller"
	"github.com/bloxapp/ssv/protocol/v2/ssv/queue"
	"github.com/bloxapp/ssv/protocol/v2/types"
)

type NonCommitteeValidator struct {
	Share          *types.SSVShare
	Storage        *storage.QBFTStores
	qbftController *qbftcontroller.Controller
}

func NewNonCommitteeValidator(logger *zap.Logger, metrics Metrics, signatureVerifier *types.SignatureVerifier, identifier spectypes.MessageID, opts Options) *NonCommitteeValidator {
	// currently, only need domain & storage
	config := &qbft.Config{
		Domain:                types.GetDefaultDomain(),
		Storage:               opts.Storage.Get(identifier.GetRoleType()),
		Network:               opts.Network,
		SignatureVerification: true,
	}
<<<<<<< HEAD
	ctrl := qbftcontroller.NewController(metrics, signatureVerifier, identifier[:], &opts.SSVShare.Share, types.GetDefaultDomain(), config, opts.FullNode)
=======
	ctrl := qbftcontroller.NewController(identifier[:], &opts.SSVShare.Share, config, opts.FullNode)
>>>>>>> be065b61
	ctrl.StoredInstances = make(qbftcontroller.InstanceContainer, 0, nonCommitteeInstanceContainerCapacity(opts.FullNode))
	ctrl.NewDecidedHandler = opts.NewDecidedHandler
	if _, err := ctrl.LoadHighestInstance(identifier[:]); err != nil {
		logger.Debug("❗ failed to load highest instance", zap.Error(err))
	}

	return &NonCommitteeValidator{
		Share:          opts.SSVShare,
		Storage:        opts.Storage,
		qbftController: ctrl,
	}
}

func (ncv *NonCommitteeValidator) ProcessMessage(logger *zap.Logger, msg *queue.DecodedSSVMessage) {
	logger = logger.With(fields.PubKey(msg.MsgID.GetPubKey()), fields.Role(msg.MsgID.GetRoleType()))

	if err := validateMessage(ncv.Share.Share, msg); err != nil {
		logger.Debug("❌ got invalid message", zap.Error(err))
		return
	}

	switch msg.GetType() {
	case spectypes.SSVConsensusMsgType:
		signedMsg := &specqbft.SignedMessage{}
		if err := signedMsg.Decode(msg.GetData()); err != nil {
			logger.Debug("❗ failed to get consensus Message from network Message", zap.Error(err))
			return
		}
		// only supports decided msg's
		if signedMsg.Message.MsgType != specqbft.CommitMsgType || !ncv.Share.HasQuorum(len(signedMsg.Signers)) {
			return
		}

		logger = logger.With(fields.Height(signedMsg.Message.Height))

		if decided, err := ncv.qbftController.ProcessMsg(logger, signedMsg); err != nil {
			logger.Debug("❌ failed to process message",
				zap.Uint64("msg_height", uint64(signedMsg.Message.Height)),
				zap.Any("signers", signedMsg.Signers),
				zap.Error(err))
		} else if decided != nil {
			if inst := ncv.qbftController.StoredInstances.FindInstance(signedMsg.Message.Height); inst != nil {
				logger := logger.With(
					zap.Uint64("msg_height", uint64(signedMsg.Message.Height)),
					zap.Uint64("ctrl_height", uint64(ncv.qbftController.Height)),
					zap.Any("signers", signedMsg.Signers),
				)
				if err = ncv.qbftController.SaveInstance(inst, signedMsg); err != nil {
					logger.Debug("❗failed to save instance", zap.Error(err))
				} else {
					logger.Debug("💾 saved instance")
				}
			}
		}
		return
	}
}

// nonCommitteeInstanceContainerCapacity returns the capacity of InstanceContainer for non-committee validators
func nonCommitteeInstanceContainerCapacity(fullNode bool) int {
	if fullNode {
		// Helps full nodes reduce
		return 2
	}
	return 1
}<|MERGE_RESOLUTION|>--- conflicted
+++ resolved
@@ -27,11 +27,7 @@
 		Network:               opts.Network,
 		SignatureVerification: true,
 	}
-<<<<<<< HEAD
-	ctrl := qbftcontroller.NewController(metrics, signatureVerifier, identifier[:], &opts.SSVShare.Share, types.GetDefaultDomain(), config, opts.FullNode)
-=======
-	ctrl := qbftcontroller.NewController(identifier[:], &opts.SSVShare.Share, config, opts.FullNode)
->>>>>>> be065b61
+	ctrl := qbftcontroller.NewController(metrics, signatureVerifier, identifier[:], &opts.SSVShare.Share, config, opts.FullNode)
 	ctrl.StoredInstances = make(qbftcontroller.InstanceContainer, 0, nonCommitteeInstanceContainerCapacity(opts.FullNode))
 	ctrl.NewDecidedHandler = opts.NewDecidedHandler
 	if _, err := ctrl.LoadHighestInstance(identifier[:]); err != nil {
