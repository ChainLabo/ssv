package qbft

import (
	"encoding/json"
	oldspectypes "github.com/ssvlabs/ssv-spec-pre-cc/types"
	"os"
	"reflect"
	"strings"
	"testing"

	spectests "github.com/ssvlabs/ssv-spec/qbft/spectest/tests"
	"github.com/ssvlabs/ssv-spec/qbft/spectest/tests/timeout"
	spectypes "github.com/ssvlabs/ssv-spec/types"
	"github.com/ssvlabs/ssv-spec/types/testingutils"
	"github.com/stretchr/testify/require"

	"github.com/ssvlabs/ssv/logging"
	testing2 "github.com/ssvlabs/ssv/protocol/v2/qbft/testing"

	"github.com/ssvlabs/ssv/protocol/v2/qbft/instance"
	protocoltesting "github.com/ssvlabs/ssv/protocol/v2/testing"
)

func TestQBFTMapping(t *testing.T) {
	path, _ := os.Getwd()
	jsonTests, err := protocoltesting.GetSpecTestJSON(path, "qbft")
	require.NoError(t, err)

	untypedTests := map[string]interface{}{}
	if err := json.Unmarshal(jsonTests, &untypedTests); err != nil {
		panic(err.Error())
	}

	for name, test := range untypedTests {
		name, test := name, test
		testName := strings.Split(name, "_")[1]
		testType := strings.Split(name, "_")[0]

		switch testType {
		case reflect.TypeOf(&spectests.MsgProcessingSpecTest{}).String():
			byts, err := json.Marshal(test)
			require.NoError(t, err)
			typedTest := &spectests.MsgProcessingSpecTest{}
			require.NoError(t, json.Unmarshal(byts, &typedTest))

			t.Run(typedTest.TestName(), func(t *testing.T) {
				t.Parallel()
				RunMsgProcessing(t, typedTest)
			})
		case reflect.TypeOf(&spectests.MsgSpecTest{}).String():
			byts, err := json.Marshal(test)
			require.NoError(t, err)
			typedTest := &spectests.MsgSpecTest{}
			require.NoError(t, json.Unmarshal(byts, &typedTest))

			t.Run(typedTest.TestName(), func(t *testing.T) {
				t.Parallel()
				RunMsg(t, typedTest)
			})
		case reflect.TypeOf(&spectests.ControllerSpecTest{}).String():
			byts, err := json.Marshal(test)
			require.NoError(t, err)
			typedTest := &spectests.ControllerSpecTest{}
			require.NoError(t, json.Unmarshal(byts, &typedTest))

			t.Run(typedTest.TestName(), func(t *testing.T) {
				t.Parallel()
				RunControllerSpecTest(t, typedTest)
			})
		case reflect.TypeOf(&spectests.CreateMsgSpecTest{}).String():
			byts, err := json.Marshal(test)
			require.NoError(t, err)
			typedTest := &spectests.CreateMsgSpecTest{}
			require.NoError(t, json.Unmarshal(byts, &typedTest))

			t.Run(typedTest.TestName(), func(t *testing.T) {
				t.Parallel()
				RunCreateMsg(t, typedTest)
			})
		case reflect.TypeOf(&spectests.RoundRobinSpecTest{}).String():
			byts, err := json.Marshal(test)
			require.NoError(t, err)
			typedTest := &spectests.RoundRobinSpecTest{}
			require.NoError(t, json.Unmarshal(byts, &typedTest))

			t.Run(typedTest.TestName(), func(t *testing.T) { // using only spec struct so no need to run our version (TODO: check how we choose leader)
				t.Parallel()
				typedTest.Run(t)
			})
			/*t.Run(typedTest.TestName(), func(t *testing.T) {
				RunMsg(t, typedTest)
			})*/
		case reflect.TypeOf(&timeout.SpecTest{}).String():
			byts, err := json.Marshal(test)
			require.NoError(t, err)
			typedTest := &SpecTest{}
			require.NoError(t, json.Unmarshal(byts, &typedTest))

			// a little trick we do to instantiate all the internal instance params

<<<<<<< HEAD
			identifier := oldspectypes.MessageIDFromBytes(typedTest.Pre.State.ID)
			preByts, _ := typedTest.Pre.Encode()
			logger := logging.TestLogger(t)
			pre := instance.NewInstance(
				testing2.TestingConfig(logger, testingutils.KeySetForCommitteeMember(typedTest.Pre.State.CommitteeMember), spectypes.RunnerRole(identifier.GetRoleType())),
=======
			preByts, _ := typedTest.Pre.Encode()
			logger := logging.TestLogger(t)
			pre := instance.NewInstance(
				testing2.TestingConfig(logger, testingutils.KeySetForCommitteeMember(typedTest.Pre.State.CommitteeMember), spectypes.RoleCommittee),
>>>>>>> d124effd
				typedTest.Pre.State.CommitteeMember,
				typedTest.Pre.State.ID,
				typedTest.Pre.State.Height,
			)
			err = pre.Decode(preByts)
			require.NoError(t, err)
			typedTest.Pre = pre

			RunTimeout(t, typedTest)
		default:
			t.Fatalf("unsupported test type %s [%s]", testType, testName)
		}
	}
}<|MERGE_RESOLUTION|>--- conflicted
+++ resolved
@@ -2,7 +2,6 @@
 
 import (
 	"encoding/json"
-	oldspectypes "github.com/ssvlabs/ssv-spec-pre-cc/types"
 	"os"
 	"reflect"
 	"strings"
@@ -98,18 +97,10 @@
 
 			// a little trick we do to instantiate all the internal instance params
 
-<<<<<<< HEAD
-			identifier := oldspectypes.MessageIDFromBytes(typedTest.Pre.State.ID)
-			preByts, _ := typedTest.Pre.Encode()
-			logger := logging.TestLogger(t)
-			pre := instance.NewInstance(
-				testing2.TestingConfig(logger, testingutils.KeySetForCommitteeMember(typedTest.Pre.State.CommitteeMember), spectypes.RunnerRole(identifier.GetRoleType())),
-=======
 			preByts, _ := typedTest.Pre.Encode()
 			logger := logging.TestLogger(t)
 			pre := instance.NewInstance(
 				testing2.TestingConfig(logger, testingutils.KeySetForCommitteeMember(typedTest.Pre.State.CommitteeMember), spectypes.RoleCommittee),
->>>>>>> d124effd
 				typedTest.Pre.State.CommitteeMember,
 				typedTest.Pre.State.ID,
 				typedTest.Pre.State.Height,
