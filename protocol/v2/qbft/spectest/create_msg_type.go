--- conflicted
+++ resolved
@@ -70,13 +70,8 @@
 func createProposal(test *spectests.CreateMsgSpecTest) (*spectypes.SignedSSVMessage, error) {
 	ks := testingutils.Testing4SharesSet()
 	state := &specqbft.State{
-<<<<<<< HEAD
-		ID:              []byte{1, 2, 3, 4},
-		CommitteeMember: testingutils.TestingCommitteeMember(ks),
-=======
 		CommitteeMember: testingutils.TestingCommitteeMember(ks),
 		ID:              []byte{1, 2, 3, 4},
->>>>>>> d124effd
 	}
 	config := testingutils.TestingConfig(ks)
 
@@ -86,13 +81,9 @@
 func createRoundChange(test *spectests.CreateMsgSpecTest) (*spectypes.SignedSSVMessage, error) {
 	ks := testingutils.Testing4SharesSet()
 	state := &specqbft.State{
-<<<<<<< HEAD
-=======
 		CommitteeMember:  testingutils.TestingCommitteeMember(ks),
->>>>>>> d124effd
 		ID:               []byte{1, 2, 3, 4},
 		PrepareContainer: qbft.NewMsgContainer(),
-		CommitteeMember:  testingutils.TestingCommitteeMember(ks),
 	}
 	config := testingutils.TestingConfig(ks)
 
