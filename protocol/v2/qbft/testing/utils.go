package testing

import (
	"bytes"

	specqbft "github.com/bloxapp/ssv-spec/qbft"
	"github.com/bloxapp/ssv-spec/types"
	"github.com/bloxapp/ssv-spec/types/testingutils"
<<<<<<< HEAD
=======

	"github.com/bloxapp/ssv/protocol/v2/qbft"
	"github.com/bloxapp/ssv/protocol/v2/qbft/controller"
	"github.com/bloxapp/ssv/protocol/v2/qbft/roundtimer"

>>>>>>> 013b88b4
	"github.com/pkg/errors"
	"go.uber.org/zap"

	"github.com/bloxapp/ssv/protocol/v2/qbft"
	"github.com/bloxapp/ssv/protocol/v2/qbft/controller"
)

var TestingConfig = func(logger *zap.Logger, keySet *testingutils.TestKeySet, role types.BeaconRole) *qbft.Config {
	return &qbft.Config{
		Signer:    testingutils.NewTestingKeyManager(),
		SigningPK: keySet.Shares[1].GetPublicKey().Serialize(),
		Domain:    testingutils.TestingSSVDomainType,
		ValueCheckF: func(data []byte) error {
			if bytes.Equal(data, TestingInvalidValueCheck) {
				return errors.New("invalid value")
			}

			// as a base validation we do not accept nil values
			if len(data) == 0 {
				return errors.New("invalid value")
			}
			return nil
		},
		ProposerF: func(state *specqbft.State, round specqbft.Round) types.OperatorID {
			return 1
		},
<<<<<<< HEAD
		Storage:        TestingStores(logger).Get(role),
		Network:        testingutils.NewTestingNetwork(),
		Timer:          testingutils.NewTestingTimer(),
		SignatureCheck: true,
=======
		Storage: TestingStores(logger).Get(role),
		Network: testingutils.NewTestingNetwork(),
		Timer:   roundtimer.NewTestingTimer(),
>>>>>>> 013b88b4
	}
}

var TestingInvalidValueCheck = []byte{1, 1, 1, 1}

var TestingShare = func(keysSet *testingutils.TestKeySet) *types.Share {
	return &types.Share{
		OperatorID:      1,
		ValidatorPubKey: keysSet.ValidatorPK.Serialize(),
		SharePubKey:     keysSet.Shares[1].GetPublicKey().Serialize(),
		DomainType:      testingutils.TestingSSVDomainType,
		Quorum:          keysSet.Threshold,
		PartialQuorum:   keysSet.PartialThreshold,
		Committee:       keysSet.Committee(),
	}
}

var BaseInstance = func() *specqbft.Instance {
	return baseInstance(TestingShare(testingutils.Testing4SharesSet()), testingutils.Testing4SharesSet(), []byte{1, 2, 3, 4})
}

var SevenOperatorsInstance = func() *specqbft.Instance {
	return baseInstance(TestingShare(testingutils.Testing7SharesSet()), testingutils.Testing7SharesSet(), []byte{1, 2, 3, 4})
}

var TenOperatorsInstance = func() *specqbft.Instance {
	return baseInstance(TestingShare(testingutils.Testing10SharesSet()), testingutils.Testing10SharesSet(), []byte{1, 2, 3, 4})
}

var ThirteenOperatorsInstance = func() *specqbft.Instance {
	return baseInstance(TestingShare(testingutils.Testing13SharesSet()), testingutils.Testing13SharesSet(), []byte{1, 2, 3, 4})
}

var baseInstance = func(share *types.Share, keySet *testingutils.TestKeySet, identifier []byte) *specqbft.Instance {
	ret := specqbft.NewInstance(testingutils.TestingConfig(keySet), share, identifier, specqbft.FirstHeight)
	ret.StartValue = []byte{1, 2, 3, 4}
	return ret
}

func NewTestingQBFTController(
	identifier []byte,
	share *types.Share,
	config qbft.IConfig,
	fullNode bool,
) *controller.Controller {
	ctrl := controller.NewController(
		identifier,
		share,
		testingutils.TestingSSVDomainType,
		config,
		fullNode,
	)
	ctrl.StoredInstances = make(controller.InstanceContainer, 0, controller.InstanceContainerTestCapacity)
	return ctrl
}<|MERGE_RESOLUTION|>--- conflicted
+++ resolved
@@ -6,19 +6,13 @@
 	specqbft "github.com/bloxapp/ssv-spec/qbft"
 	"github.com/bloxapp/ssv-spec/types"
 	"github.com/bloxapp/ssv-spec/types/testingutils"
-<<<<<<< HEAD
-=======
 
-	"github.com/bloxapp/ssv/protocol/v2/qbft"
-	"github.com/bloxapp/ssv/protocol/v2/qbft/controller"
-	"github.com/bloxapp/ssv/protocol/v2/qbft/roundtimer"
-
->>>>>>> 013b88b4
 	"github.com/pkg/errors"
 	"go.uber.org/zap"
 
 	"github.com/bloxapp/ssv/protocol/v2/qbft"
 	"github.com/bloxapp/ssv/protocol/v2/qbft/controller"
+	"github.com/bloxapp/ssv/protocol/v2/qbft/roundtimer"
 )
 
 var TestingConfig = func(logger *zap.Logger, keySet *testingutils.TestKeySet, role types.BeaconRole) *qbft.Config {
@@ -40,16 +34,10 @@
 		ProposerF: func(state *specqbft.State, round specqbft.Round) types.OperatorID {
 			return 1
 		},
-<<<<<<< HEAD
 		Storage:        TestingStores(logger).Get(role),
 		Network:        testingutils.NewTestingNetwork(),
-		Timer:          testingutils.NewTestingTimer(),
+		Timer:          roundtimer.NewTestingTimer(),
 		SignatureCheck: true,
-=======
-		Storage: TestingStores(logger).Get(role),
-		Network: testingutils.NewTestingNetwork(),
-		Timer:   roundtimer.NewTestingTimer(),
->>>>>>> 013b88b4
 	}
 }
 
