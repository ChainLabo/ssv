package ibft

import (
	"bytes"
	"encoding/hex"
	"github.com/bloxapp/ssv/ibft/pipeline/auth"

	"github.com/pkg/errors"
	"go.uber.org/zap"

	"github.com/bloxapp/ssv/ibft/pipeline"
	"github.com/bloxapp/ssv/ibft/proto"
)

func (i *Instance) prepareMsgPipeline() pipeline.Pipeline {
	return pipeline.Combine(
		//i.WaitForStage(),
		auth.MsgTypeCheck(proto.RoundState_Prepare),
		auth.ValidateLambdas(i.State),
		auth.ValidateRound(i.State),
		auth.ValidatePKs(i.State),
		auth.ValidateSequenceNumber(i.State),
		auth.AuthorizeMsg(i.Params),
		i.uponPrepareMsg(),
	)
}

// PreparedAggregatedMsg returns a signed message for the state's prepared value with the max known signatures
func (i *Instance) PreparedAggregatedMsg() (*proto.SignedMessage, error) {
	if i.State.PreparedValue == nil {
		return nil, errors.New("state not prepared")
	}

	msgs := i.PrepareMessages.ReadOnlyMessagesByRound(i.State.PreparedRound)
	if len(msgs) == 0 {
		return nil, errors.New("no prepare msgs")
	}

	var ret *proto.SignedMessage
	var err error
	for _, msg := range msgs {
		if !bytes.Equal(msg.Message.Value, i.State.PreparedValue) {
			continue
		}
		if ret == nil {
			ret, err = msg.DeepCopy()
			if err != nil {
				return nil, err
			}
		} else {
			if err := ret.Aggregate(msg); err != nil {
				return nil, err
			}
		}
	}
	return ret, nil
}

/**
### Algorithm 2 IBFT pseudocode for process pi: normal case operation
upon receiving a quorum of valid ⟨PREPARE, λi, ri, value⟩ messages do:
	pri ← ri
	pvi ← value
	broadcast ⟨COMMIT, λi, ri, value⟩
*/
func (i *Instance) uponPrepareMsg() pipeline.Pipeline {
	// TODO - concurrency lock?
	return pipeline.WrapFunc("upon prepare msg", func(signedMessage *proto.SignedMessage) error {
		// add to prepare messages
		i.PrepareMessages.AddMessage(signedMessage)
		i.Logger.Info("received valid prepare message from round",
			zap.String("sender_ibft_id", signedMessage.SignersIDString()),
			zap.Uint64("round", signedMessage.Message.Round))

		// If already prepared (or moved forward to commit) no reason to prepare again.
		if i.State.Stage == proto.RoundState_Prepare ||
			i.State.Stage == proto.RoundState_Decided {
			i.Logger.Info("already prepared, not processing prepare message")
			return nil // no reason to prepare again
		}

		if quorum, _ := i.PrepareMessages.QuorumAchieved(signedMessage.Message.Round, signedMessage.Message.Value); quorum {
			i.Logger.Info("prepared instance",
				zap.String("Lambda", hex.EncodeToString(i.State.Lambda)), zap.Uint64("round", i.State.Round))

			// set prepared State
			i.State.PreparedRound = signedMessage.Message.Round
			i.State.PreparedValue = signedMessage.Message.Value
			i.SetStage(proto.RoundState_Prepare)

			// send commit msg
<<<<<<< HEAD
			broadcastMsg := &proto.Message{
				Type:           proto.RoundState_Commit,
				Round:          i.State.Round,
				Lambda:         i.State.Lambda,
				PreviousLambda: i.State.PreviousLambda,
				Value:          i.State.PreparedValue,
				ValidatorPk:    i.State.ValidatorPk,
			}
=======
			broadcastMsg := i.generateCommitMessage(i.State.PreparedValue)
>>>>>>> 1718bb2e
			if err := i.SignAndBroadcast(broadcastMsg); err != nil {
				i.Logger.Info("could not broadcast commit message", zap.Error(err))
				return err
			}
			return nil
		}
		return nil
	})
}

func (i *Instance) generatePrepareMessage(value []byte) *proto.Message {
	return &proto.Message{
		Type:           proto.RoundState_Prepare,
		Round:          i.State.Round,
		Lambda:         i.State.Lambda,
		SeqNumber:      i.State.SeqNumber,
		PreviousLambda: i.State.PreviousLambda,
		Value:          value,
		ValidatorPk:    i.State.ValidatorPk,
	}
}<|MERGE_RESOLUTION|>--- conflicted
+++ resolved
@@ -89,18 +89,7 @@
 			i.SetStage(proto.RoundState_Prepare)
 
 			// send commit msg
-<<<<<<< HEAD
-			broadcastMsg := &proto.Message{
-				Type:           proto.RoundState_Commit,
-				Round:          i.State.Round,
-				Lambda:         i.State.Lambda,
-				PreviousLambda: i.State.PreviousLambda,
-				Value:          i.State.PreparedValue,
-				ValidatorPk:    i.State.ValidatorPk,
-			}
-=======
 			broadcastMsg := i.generateCommitMessage(i.State.PreparedValue)
->>>>>>> 1718bb2e
 			if err := i.SignAndBroadcast(broadcastMsg); err != nil {
 				i.Logger.Info("could not broadcast commit message", zap.Error(err))
 				return err
