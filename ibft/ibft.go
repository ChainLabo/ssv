--- conflicted
+++ resolved
@@ -51,13 +51,8 @@
 	ibftStorage         collections.Iibft
 	network             network.Network
 	msgQueue            *msgqueue.MessageQueue
-<<<<<<< HEAD
 	instanceConfig      *proto.InstanceConfig
-	ValidatorShare      *collections.ValidatorShare
-=======
-	params              *proto.InstanceParams // TODO - this should be deprecated for validator share
 	ValidatorShare      *storage.Share
->>>>>>> 1d02d6ef
 	leaderSelector      leader.Selector
 
 	// flags
@@ -70,13 +65,8 @@
 	storage collections.Iibft,
 	network network.Network,
 	queue *msgqueue.MessageQueue,
-<<<<<<< HEAD
 	instanceConfig *proto.InstanceConfig,
-	ValidatorShare *collections.ValidatorShare,
-=======
-	params *proto.InstanceParams,
 	ValidatorShare  *storage.Share,
->>>>>>> 1d02d6ef
 ) IBFT {
 	ret := &ibftImpl{
 		ibftStorage:         storage,
