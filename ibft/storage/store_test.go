--- conflicted
+++ resolved
@@ -186,11 +186,6 @@
 		input   []uint64
 		encoded []byte
 	}{
-<<<<<<< HEAD
-		{[]uint64{0x0123456789ABCDEF, 0xFEDCBA9876543210}, []byte{0x01, 0x23, 0x45, 0x67, 0x89, 0xAB, 0xCD, 0xEF, 0xFE, 0xDC, 0xBA, 0x98, 0x76, 0x54, 0x32, 0x10}},
-		{[]uint64{0, 1, 2, 3}, []byte{0, 0, 0, 0, 0, 0, 0, 0, 0, 0, 0, 0, 0, 0, 0, 1, 0, 0, 0, 0, 0, 0, 0, 2, 0, 0, 0, 0, 0, 0, 0, 3}},
-		{[]uint64{}, []byte{}},
-=======
 		// Valid sizes: 4
 		{[]uint64{0x0123456789ABCDEF, 0xFEDCBA9876543210, 0x1122334455667788, 0x8877665544332211},
 			[]byte{0x01, 0x23, 0x45, 0x67, 0x89, 0xAB, 0xCD, 0xEF, 0xFE, 0xDC, 0xBA, 0x98, 0x76, 0x54, 0x32, 0x10, 0x11, 0x22, 0x33, 0x44, 0x55, 0x66, 0x77, 0x88, 0x88, 0x77, 0x66, 0x55, 0x44, 0x33, 0x22, 0x11}},
@@ -200,17 +195,12 @@
 		// Valid sizes: 13
 		{[]uint64{0, 1, 2, 3, 4, 5, 6, 7, 8, 9, 10, 11, 12},
 			[]byte{0, 0, 0, 0, 0, 0, 0, 0, 0, 0, 0, 0, 0, 0, 0, 1, 0, 0, 0, 0, 0, 0, 0, 2, 0, 0, 0, 0, 0, 0, 0, 3, 0, 0, 0, 0, 0, 0, 0, 4, 0, 0, 0, 0, 0, 0, 0, 5, 0, 0, 0, 0, 0, 0, 0, 6, 0, 0, 0, 0, 0, 0, 0, 7, 0, 0, 0, 0, 0, 0, 0, 8, 0, 0, 0, 0, 0, 0, 0, 9, 0, 0, 0, 0, 0, 0, 0, 10, 0, 0, 0, 0, 0, 0, 0, 11, 0, 0, 0, 0, 0, 0, 0, 12}},
->>>>>>> d124effd
 	}
 
 	for i, tc := range testCases {
 		t.Run(fmt.Sprintf("Case %d", i+1), func(t *testing.T) {
-<<<<<<< HEAD
-			encoded := encodeOperators(tc.input)
-=======
 			encoded, err := encodeOperators(tc.input)
 			require.Equal(t, err, nil)
->>>>>>> d124effd
 			require.Equal(t, tc.encoded, encoded)
 
 			decoded := decodeOperators(encoded)
