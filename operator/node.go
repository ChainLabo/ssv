package operator

import (
	"context"
	"fmt"
	"github.com/ssvlabs/ssv/exporter/exporter_message"

<<<<<<< HEAD
	storage2 "github.com/ssvlabs/ssv/registry/storage"

	"github.com/ssvlabs/ssv/network"

=======
>>>>>>> d124effd
	"go.uber.org/zap"

	"github.com/ssvlabs/ssv/eth/executionclient"
	"github.com/ssvlabs/ssv/exporter/api"
	qbftstorage "github.com/ssvlabs/ssv/ibft/storage"
	"github.com/ssvlabs/ssv/logging"
	"github.com/ssvlabs/ssv/logging/fields"
	"github.com/ssvlabs/ssv/network"
	"github.com/ssvlabs/ssv/networkconfig"
	"github.com/ssvlabs/ssv/operator/duties"
	"github.com/ssvlabs/ssv/operator/duties/dutystore"
	"github.com/ssvlabs/ssv/operator/fee_recipient"
	"github.com/ssvlabs/ssv/operator/slotticker"
	"github.com/ssvlabs/ssv/operator/storage"
	"github.com/ssvlabs/ssv/operator/validator"
	beaconprotocol "github.com/ssvlabs/ssv/protocol/v2/blockchain/beacon"
	storage2 "github.com/ssvlabs/ssv/registry/storage"
	"github.com/ssvlabs/ssv/storage/basedb"
)

// Node represents the behavior of SSV node
type Node interface {
	Start(logger *zap.Logger) error
}

// Options contains options to create the node
type Options struct {
	// NetworkName is the network name of this node
	NetworkName         string `yaml:"Network" env:"NETWORK" env-default:"mainnet" env-description:"Network is the network of this node"`
	Network             networkconfig.NetworkConfig
	BeaconNode          beaconprotocol.BeaconNode // TODO: consider renaming to ConsensusClient
	ExecutionClient     *executionclient.ExecutionClient
	P2PNetwork          network.P2PNetwork
	Context             context.Context
	DB                  basedb.Database
	ValidatorController validator.Controller
	ValidatorStore      storage2.ValidatorStore
	ValidatorOptions    validator.ControllerOptions `yaml:"ValidatorOptions"`
	DutyStore           *dutystore.Store
	WS                  api.WebSocketServer
	WsAPIPort           int
	Metrics             nodeMetrics
}

// operatorNode implements Node interface
type operatorNode struct {
	network          networkconfig.NetworkConfig
	context          context.Context
	validatorsCtrl   validator.Controller
	validatorOptions validator.ControllerOptions
	consensusClient  beaconprotocol.BeaconNode
	executionClient  *executionclient.ExecutionClient
	net              network.P2PNetwork
	storage          storage.Storage
	qbftStorage      *qbftstorage.QBFTStores
	dutyScheduler    *duties.Scheduler
	feeRecipientCtrl fee_recipient.RecipientController

	ws        api.WebSocketServer
	wsAPIPort int

	metrics nodeMetrics
}

// New is the constructor of operatorNode
<<<<<<< HEAD
func New(logger *zap.Logger, opts Options, slotTickerProvider slotticker.Provider) Node {
	storageMap := qbftstorage.NewStores()

	roles := []exporter_message.RunnerRole{
		exporter_message.RoleCommittee,
		exporter_message.RoleAttester,
		exporter_message.RoleAggregator,
		exporter_message.RoleProposer,
		exporter_message.RoleSyncCommittee,
		exporter_message.RoleSyncCommitteeContribution,
		exporter_message.RoleValidatorRegistration,
		exporter_message.RoleVoluntaryExit,
	}
	for _, role := range roles {
		storageMap.Add(role, qbftstorage.New(opts.DB, role.String()))
	}

=======
func New(logger *zap.Logger, opts Options, slotTickerProvider slotticker.Provider, qbftStorage *qbftstorage.QBFTStores) Node {
>>>>>>> d124effd
	node := &operatorNode{
		context:          opts.Context,
		validatorsCtrl:   opts.ValidatorController,
		validatorOptions: opts.ValidatorOptions,
		network:          opts.Network,
		consensusClient:  opts.BeaconNode,
		executionClient:  opts.ExecutionClient,
		net:              opts.P2PNetwork,
		storage:          opts.ValidatorOptions.RegistryStorage,
		qbftStorage:      qbftStorage,
		dutyScheduler: duties.NewScheduler(&duties.SchedulerOptions{
			Ctx:                 opts.Context,
			BeaconNode:          opts.BeaconNode,
			ExecutionClient:     opts.ExecutionClient,
			Network:             opts.Network,
			ValidatorProvider:   opts.ValidatorStore.WithOperatorID(opts.ValidatorOptions.OperatorDataStore.GetOperatorID),
			ValidatorController: opts.ValidatorController,
			DutyExecutor:        opts.ValidatorController,
			IndicesChg:          opts.ValidatorController.IndicesChangeChan(),
			ValidatorExitCh:     opts.ValidatorController.ValidatorExitChan(),
			DutyStore:           opts.DutyStore,
			SlotTickerProvider:  slotTickerProvider,
		}),
		feeRecipientCtrl: fee_recipient.NewController(&fee_recipient.ControllerOptions{
			Ctx:                opts.Context,
			BeaconClient:       opts.BeaconNode,
			Network:            opts.Network,
			ShareStorage:       opts.ValidatorOptions.RegistryStorage.Shares(),
			RecipientStorage:   opts.ValidatorOptions.RegistryStorage,
			OperatorDataStore:  opts.ValidatorOptions.OperatorDataStore,
			SlotTickerProvider: slotTickerProvider,
		}),

		ws:        opts.WS,
		wsAPIPort: opts.WsAPIPort,

		metrics: opts.Metrics,
	}

	if node.metrics == nil {
		node.metrics = nopMetrics{}
	}

	return node
}

// Start starts to stream duties and run IBFT instances
func (n *operatorNode) Start(logger *zap.Logger) error {
	logger.Named(logging.NameOperator)

	logger.Info("All required services are ready. OPERATOR SUCCESSFULLY CONFIGURED AND NOW RUNNING!")

	go func() {
		err := n.startWSServer(logger)
		if err != nil {
			// TODO: think if we need to panic
			return
		}
	}()

	// Start the duty scheduler, and a background goroutine to crash the node
	// in case there were any errors.
	if err := n.dutyScheduler.Start(n.context, logger); err != nil {
		return fmt.Errorf("failed to run duty scheduler: %w", err)
	}

	n.validatorsCtrl.StartNetworkHandlers()

	if n.validatorOptions.Exporter {
		// Subscribe to all subnets.
		err := n.net.SubscribeAll(logger)
		if err != nil {
			logger.Error("failed to subscribe to all subnets", zap.Error(err))
		}
	}
	go n.net.UpdateSubnets(logger)
	go n.net.UpdateScoreParams(logger)
	n.validatorsCtrl.StartValidators()
	go n.reportOperators(logger)

	go n.feeRecipientCtrl.Start(logger)
	go n.validatorsCtrl.UpdateValidatorMetaDataLoop()

	if err := n.dutyScheduler.Wait(); err != nil {
		logger.Fatal("duty scheduler exited with error", zap.Error(err))
	}

	return nil
}

// HealthCheck returns a list of issues regards the state of the operator node
func (n *operatorNode) HealthCheck() error {
	// TODO: previously this checked availability of consensus & execution clients.
	// However, currently the node crashes when those clients are down,
	// so this health check is currently a positive no-op.
	return nil
}

// handleQueryRequests waits for incoming messages and
func (n *operatorNode) handleQueryRequests(logger *zap.Logger, nm *api.NetworkMessage) {
	if nm.Err != nil {
		nm.Msg = api.Message{Type: api.TypeError, Data: []string{"could not parse network message"}}
	}
	logger.Debug("got incoming export request",
		zap.String("type", string(nm.Msg.Type)))
	switch nm.Msg.Type {
	case api.TypeDecided:
<<<<<<< HEAD
		api.HandleParticipantsQuery(logger, n.qbftStorage, nm)
=======
		api.HandleParticipantsQuery(logger, n.qbftStorage, nm, n.network.Domain)
>>>>>>> d124effd
	case api.TypeError:
		api.HandleErrorQuery(logger, nm)
	default:
		api.HandleUnknownQuery(logger, nm)
	}
}

func (n *operatorNode) startWSServer(logger *zap.Logger) error {
	if n.ws != nil {
		logger.Info("starting WS server")

		n.ws.UseQueryHandler(n.handleQueryRequests)

		if err := n.ws.Start(logger, fmt.Sprintf(":%d", n.wsAPIPort)); err != nil {
			return err
		}
	}

	return nil
}

func (n *operatorNode) reportOperators(logger *zap.Logger) {
	operators, err := n.storage.ListOperators(nil, 0, 1000) // TODO more than 1000?
	if err != nil {
		logger.Warn("failed to get all operators for reporting", zap.Error(err))
		return
	}
	logger.Debug("reporting operators", zap.Int("count", len(operators)))
	for i := range operators {
		n.metrics.OperatorPublicKey(operators[i].ID, operators[i].PublicKey)
		logger.Debug("report operator public key",
			fields.OperatorID(operators[i].ID),
			fields.PubKey(operators[i].PublicKey))
	}
}<|MERGE_RESOLUTION|>--- conflicted
+++ resolved
@@ -3,15 +3,7 @@
 import (
 	"context"
 	"fmt"
-	"github.com/ssvlabs/ssv/exporter/exporter_message"
-
-<<<<<<< HEAD
-	storage2 "github.com/ssvlabs/ssv/registry/storage"
-
-	"github.com/ssvlabs/ssv/network"
-
-=======
->>>>>>> d124effd
+
 	"go.uber.org/zap"
 
 	"github.com/ssvlabs/ssv/eth/executionclient"
@@ -77,27 +69,7 @@
 }
 
 // New is the constructor of operatorNode
-<<<<<<< HEAD
-func New(logger *zap.Logger, opts Options, slotTickerProvider slotticker.Provider) Node {
-	storageMap := qbftstorage.NewStores()
-
-	roles := []exporter_message.RunnerRole{
-		exporter_message.RoleCommittee,
-		exporter_message.RoleAttester,
-		exporter_message.RoleAggregator,
-		exporter_message.RoleProposer,
-		exporter_message.RoleSyncCommittee,
-		exporter_message.RoleSyncCommitteeContribution,
-		exporter_message.RoleValidatorRegistration,
-		exporter_message.RoleVoluntaryExit,
-	}
-	for _, role := range roles {
-		storageMap.Add(role, qbftstorage.New(opts.DB, role.String()))
-	}
-
-=======
 func New(logger *zap.Logger, opts Options, slotTickerProvider slotticker.Provider, qbftStorage *qbftstorage.QBFTStores) Node {
->>>>>>> d124effd
 	node := &operatorNode{
 		context:          opts.Context,
 		validatorsCtrl:   opts.ValidatorController,
@@ -205,11 +177,7 @@
 		zap.String("type", string(nm.Msg.Type)))
 	switch nm.Msg.Type {
 	case api.TypeDecided:
-<<<<<<< HEAD
-		api.HandleParticipantsQuery(logger, n.qbftStorage, nm)
-=======
 		api.HandleParticipantsQuery(logger, n.qbftStorage, nm, n.network.Domain)
->>>>>>> d124effd
 	case api.TypeError:
 		api.HandleErrorQuery(logger, nm)
 	default:
