package validator

import (
	"context"
	"sync"
	"testing"
	"time"

<<<<<<< HEAD
=======
	"github.com/attestantio/go-eth2-client/spec/phase0"

	"github.com/bloxapp/ssv/logging"

>>>>>>> 4043589a
	specqbft "github.com/bloxapp/ssv-spec/qbft"
	spectypes "github.com/bloxapp/ssv-spec/types"
	"github.com/stretchr/testify/require"
	"go.uber.org/zap"

	"github.com/bloxapp/ssv/logging"
	"github.com/bloxapp/ssv/network/forks/genesis"
	"github.com/bloxapp/ssv/networkconfig"
	"github.com/bloxapp/ssv/protocol/v2/blockchain/beacon"
	"github.com/bloxapp/ssv/protocol/v2/message"
	"github.com/bloxapp/ssv/protocol/v2/queue/worker"
	"github.com/bloxapp/ssv/protocol/v2/ssv/queue"
	"github.com/bloxapp/ssv/protocol/v2/ssv/validator"
	"github.com/bloxapp/ssv/protocol/v2/types"
)

// TODO: increase test coverage, add more tests, e.g.:
// 1. a validator with a non-empty share and empty metadata - test a scenario if we cannot get metadata from beacon node

func TestHandleNonCommitteeMessages(t *testing.T) {
	logger := logging.TestLogger(t)
	ctr := setupController(logger, map[string]*validator.Validator{}) // none committee
	go ctr.handleRouterMessages()

	var wg sync.WaitGroup

<<<<<<< HEAD
	ctr.messageWorker.UseHandler(func(msg *queue.DecodedSSVMessage) error {
=======
	ctr.messageWorker.UseHandler(func(msg *spectypes.SSVMessage) error {
>>>>>>> 4043589a
		wg.Done()
		return nil
	})

	wg.Add(2)

	identifier := spectypes.NewMsgID(networkconfig.TestNetwork.Domain, []byte("pk"), spectypes.BNRoleAttester)

	ctr.messageRouter.Route(nil, &queue.DecodedSSVMessage{
		SSVMessage: &spectypes.SSVMessage{
			MsgType: spectypes.SSVConsensusMsgType,
			MsgID:   identifier,
			Data:    generateDecidedMessage(t, identifier),
		},
	})

	ctr.messageRouter.Route(nil, &queue.DecodedSSVMessage{
		SSVMessage: &spectypes.SSVMessage{
			MsgType: spectypes.SSVConsensusMsgType,
			MsgID:   identifier,
			Data:    generateChangeRoundMsg(t, identifier),
		},
	})

	ctr.messageRouter.Route(nil, &queue.DecodedSSVMessage{
		SSVMessage: &spectypes.SSVMessage{ // checks that not process unnecessary message
			MsgType: message.SSVSyncMsgType,
			MsgID:   identifier,
			Data:    []byte("data"),
		},
	})

	ctr.messageRouter.Route(nil, &queue.DecodedSSVMessage{
		SSVMessage: &spectypes.SSVMessage{ // checks that not process unnecessary message
			MsgType: spectypes.SSVPartialSignatureMsgType,
			MsgID:   identifier,
			Data:    []byte("data"),
		},
	})

	go func() {
		time.Sleep(time.Second * 4)
		panic("time out!")
	}()

	wg.Wait()
}

func TestGetIndices(t *testing.T) {
	farFutureEpoch := phase0.Epoch(99999)
	currentEpoch := phase0.Epoch(100)
	validators := map[string]*validator.Validator{
		"0": newValidator(&beacon.ValidatorMetadata{
			Balance:         0,
			Status:          0, // ValidatorStateUnknown
			Index:           0,
			ActivationEpoch: farFutureEpoch,
		}),
		"1": newValidator(&beacon.ValidatorMetadata{
			Balance:         0,
			Status:          1, // ValidatorStatePendingInitialized
			Index:           0,
			ActivationEpoch: farFutureEpoch,
		}),
		"2": newValidator(&beacon.ValidatorMetadata{
			Balance:         0,
			Status:          2, // ValidatorStatePendingQueued
			Index:           3,
			ActivationEpoch: phase0.Epoch(101),
		}),

		"3": newValidator(&beacon.ValidatorMetadata{
			Balance:         0,
			Status:          3, // ValidatorStateActiveOngoing
			Index:           3,
			ActivationEpoch: phase0.Epoch(100),
		}),
		"4": newValidator(&beacon.ValidatorMetadata{
			Balance:         0,
			Status:          4, // ValidatorStateActiveExiting
			Index:           4,
			ActivationEpoch: phase0.Epoch(100),
		}),
		"5": newValidator(&beacon.ValidatorMetadata{
			Balance:         0,
			Status:          5, // ValidatorStateActiveSlashed
			Index:           5,
			ActivationEpoch: phase0.Epoch(100),
		}),

		"6": newValidator(&beacon.ValidatorMetadata{
			Balance:         0,
			Status:          6, // ValidatorStateExitedUnslashed
			Index:           6,
			ActivationEpoch: phase0.Epoch(100),
		}),
		"7": newValidator(&beacon.ValidatorMetadata{
			Balance:         0,
			Status:          7, // ValidatorStateExitedSlashed
			Index:           7,
			ActivationEpoch: phase0.Epoch(100),
		}),
		"8": newValidator(&beacon.ValidatorMetadata{
			Balance:         0,
			Status:          8, // ValidatorStateWithdrawalPossible
			Index:           8,
			ActivationEpoch: phase0.Epoch(100),
		}),
		"9": newValidator(&beacon.ValidatorMetadata{
			Balance:         0,
			Status:          9, // ValidatorStateWithdrawalDone
			Index:           9,
			ActivationEpoch: phase0.Epoch(100),
		}),
	}

	logger := logging.TestLogger(t)
	ctr := setupController(logger, validators)

	activeIndicesForCurrentEpoch := ctr.ActiveValidatorIndices(currentEpoch)
	require.Equal(t, 2, len(activeIndicesForCurrentEpoch)) // should return only active indices

	activeIndicesForNextEpoch := ctr.ActiveValidatorIndices(currentEpoch + 1)
	require.Equal(t, 3, len(activeIndicesForNextEpoch)) // should return including ValidatorStatePendingQueued
}

func setupController(logger *zap.Logger, validators map[string]*validator.Validator) controller {
	return controller{
		context:                    context.Background(),
		sharesStorage:              nil,
		beacon:                     nil,
		keyManager:                 nil,
		shareEncryptionKeyProvider: nil,
		validatorsMap: &validatorsMap{
			ctx:           context.Background(),
			lock:          sync.RWMutex{},
			validatorsMap: validators,
		},
		metadataUpdateQueue:    nil,
		metadataUpdateInterval: 0,
		messageRouter:          newMessageRouter(logger, genesis.New().MsgID()),
		messageWorker: worker.NewWorker(logger, &worker.Config{
			Ctx:          context.Background(),
			WorkersCount: 1,
			Buffer:       100,
		}),
	}
}

func newValidator(metaData *beacon.ValidatorMetadata) *validator.Validator {
	return &validator.Validator{
		Share: &types.SSVShare{
			Metadata: types.Metadata{
				BeaconMetadata: metaData,
			},
		},
	}
}

func generateChangeRoundMsg(t *testing.T, identifier spectypes.MessageID) []byte {
	sm := specqbft.SignedMessage{
		Signature: append([]byte{1, 2, 3, 4}, make([]byte, 92)...),
		Signers:   []spectypes.OperatorID{1},
		Message: specqbft.Message{
			MsgType:    specqbft.RoundChangeMsgType,
			Height:     0,
			Round:      1,
			Identifier: identifier[:],
			Root:       [32]byte{1, 2, 3},
		},
	}
	res, err := sm.Encode()
	require.NoError(t, err)
	return res
}

func generateDecidedMessage(t *testing.T, identifier spectypes.MessageID) []byte {
	sm := specqbft.SignedMessage{
		Signature: append([]byte{1, 2, 3, 4}, make([]byte, 92)...),
		Signers:   []spectypes.OperatorID{1, 2, 3},
		Message: specqbft.Message{
			MsgType:    specqbft.CommitMsgType,
			Height:     0,
			Round:      1,
			Identifier: identifier[:],
			Root:       [32]byte{1, 2, 3},
		},
	}
	res, err := sm.Encode()
	require.NoError(t, err)
	return res
}<|MERGE_RESOLUTION|>--- conflicted
+++ resolved
@@ -6,13 +6,7 @@
 	"testing"
 	"time"
 
-<<<<<<< HEAD
-=======
 	"github.com/attestantio/go-eth2-client/spec/phase0"
-
-	"github.com/bloxapp/ssv/logging"
-
->>>>>>> 4043589a
 	specqbft "github.com/bloxapp/ssv-spec/qbft"
 	spectypes "github.com/bloxapp/ssv-spec/types"
 	"github.com/stretchr/testify/require"
@@ -39,11 +33,7 @@
 
 	var wg sync.WaitGroup
 
-<<<<<<< HEAD
 	ctr.messageWorker.UseHandler(func(msg *queue.DecodedSSVMessage) error {
-=======
-	ctr.messageWorker.UseHandler(func(msg *spectypes.SSVMessage) error {
->>>>>>> 4043589a
 		wg.Done()
 		return nil
 	})
