package validator

import (
	"context"
	"encoding/base64"
	"encoding/hex"
	"encoding/json"
	"fmt"
	"sync"
	"time"

	"github.com/ssvlabs/ssv/exporter/convert"

	"github.com/attestantio/go-eth2-client/spec/bellatrix"
	"github.com/attestantio/go-eth2-client/spec/phase0"
	"github.com/ethereum/go-ethereum/common"
	"github.com/jellydator/ttlcache/v3"
	"github.com/pkg/errors"
	genesisspecqbft "github.com/ssvlabs/ssv-spec-pre-cc/qbft"
	genesisspecssv "github.com/ssvlabs/ssv-spec-pre-cc/ssv"
	genesisspectypes "github.com/ssvlabs/ssv-spec-pre-cc/types"
	specqbft "github.com/ssvlabs/ssv-spec/qbft"
	specssv "github.com/ssvlabs/ssv-spec/ssv"
	spectypes "github.com/ssvlabs/ssv-spec/types"
	"go.uber.org/zap"
	"golang.org/x/exp/maps"
	"golang.org/x/exp/slices"

	"github.com/ssvlabs/ssv/ibft/genesisstorage"
	"github.com/ssvlabs/ssv/ibft/storage"
	"github.com/ssvlabs/ssv/logging"
	"github.com/ssvlabs/ssv/logging/fields"
	"github.com/ssvlabs/ssv/message/validation"
	"github.com/ssvlabs/ssv/network"
	"github.com/ssvlabs/ssv/networkconfig"
	operatordatastore "github.com/ssvlabs/ssv/operator/datastore"
	"github.com/ssvlabs/ssv/operator/duties"
	nodestorage "github.com/ssvlabs/ssv/operator/storage"
	"github.com/ssvlabs/ssv/operator/validators"
	genesisbeaconprotocol "github.com/ssvlabs/ssv/protocol/genesis/blockchain/beacon"
	genesismessage "github.com/ssvlabs/ssv/protocol/genesis/message"
	genesisqbft "github.com/ssvlabs/ssv/protocol/genesis/qbft"
	genesisqbftcontroller "github.com/ssvlabs/ssv/protocol/genesis/qbft/controller"
	genesisroundtimer "github.com/ssvlabs/ssv/protocol/genesis/qbft/roundtimer"
	"github.com/ssvlabs/ssv/protocol/genesis/ssv/genesisqueue"
	genesisrunner "github.com/ssvlabs/ssv/protocol/genesis/ssv/runner"
	genesisvalidator "github.com/ssvlabs/ssv/protocol/genesis/ssv/validator"
	genesisssvtypes "github.com/ssvlabs/ssv/protocol/genesis/types"
	genesistypes "github.com/ssvlabs/ssv/protocol/genesis/types"
	beaconprotocol "github.com/ssvlabs/ssv/protocol/v2/blockchain/beacon"
	"github.com/ssvlabs/ssv/protocol/v2/message"
	p2pprotocol "github.com/ssvlabs/ssv/protocol/v2/p2p"
	protocolp2p "github.com/ssvlabs/ssv/protocol/v2/p2p"
	"github.com/ssvlabs/ssv/protocol/v2/qbft"
	qbftcontroller "github.com/ssvlabs/ssv/protocol/v2/qbft/controller"
	"github.com/ssvlabs/ssv/protocol/v2/qbft/roundtimer"
	"github.com/ssvlabs/ssv/protocol/v2/queue/worker"
	"github.com/ssvlabs/ssv/protocol/v2/ssv/queue"
	"github.com/ssvlabs/ssv/protocol/v2/ssv/runner"
	"github.com/ssvlabs/ssv/protocol/v2/ssv/validator"
	"github.com/ssvlabs/ssv/protocol/v2/types"
	ssvtypes "github.com/ssvlabs/ssv/protocol/v2/types"
	registrystorage "github.com/ssvlabs/ssv/registry/storage"
	"github.com/ssvlabs/ssv/storage/basedb"
)

//go:generate mockgen -package=mocks -destination=./mocks/controller.go -source=./controller.go

const (
	networkRouterConcurrency = 2048
)

type GetRecipientDataFunc func(r basedb.Reader, owner common.Address) (*registrystorage.RecipientData, bool, error)

// ShareEventHandlerFunc is a function that handles event in an extended mode
type ShareEventHandlerFunc func(share *ssvtypes.SSVShare)

// ControllerOptions for creating a validator controller
type ControllerOptions struct {
	Context                    context.Context
	DB                         basedb.Database
	SignatureCollectionTimeout time.Duration `yaml:"SignatureCollectionTimeout" env:"SIGNATURE_COLLECTION_TIMEOUT" env-default:"5s" env-description:"Timeout for signature collection after consensus"`
	MetadataUpdateInterval     time.Duration `yaml:"MetadataUpdateInterval" env:"METADATA_UPDATE_INTERVAL" env-default:"12m" env-description:"Interval for updating metadata"`
	HistorySyncBatchSize       int           `yaml:"HistorySyncBatchSize" env:"HISTORY_SYNC_BATCH_SIZE" env-default:"25" env-description:"Maximum number of messages to sync in a single batch"`
	MinPeers                   int           `yaml:"MinimumPeers" env:"MINIMUM_PEERS" env-default:"2" env-description:"The required minimum peers for sync"`
	BeaconNetwork              beaconprotocol.Network
	Network                    P2PNetwork
	Beacon                     beaconprotocol.BeaconNode
	GenesisBeacon              genesisbeaconprotocol.BeaconNode
	FullNode                   bool `yaml:"FullNode" env:"FULLNODE" env-default:"false" env-description:"Save decided history rather than just highest messages"`
	Exporter                   bool `yaml:"Exporter" env:"EXPORTER" env-default:"false" env-description:""`
	BeaconSigner               spectypes.BeaconSigner
	OperatorSigner             ssvtypes.OperatorSigner
	OperatorDataStore          operatordatastore.OperatorDataStore
	RegistryStorage            nodestorage.Storage
	RecipientsStorage          Recipients
	NewDecidedHandler          qbftcontroller.NewDecidedHandler
	DutyRoles                  []spectypes.BeaconRole
	StorageMap                 *storage.QBFTStores
	ValidatorStore             registrystorage.ValidatorStore
	Metrics                    validator.Metrics
	MessageValidator           validation.MessageValidator
	ValidatorsMap              *validators.ValidatorsMap
	NetworkConfig              networkconfig.NetworkConfig

	// worker flags
	WorkersCount    int `yaml:"MsgWorkersCount" env:"MSG_WORKERS_COUNT" env-default:"256" env-description:"Number of goroutines to use for message workers"`
	QueueBufferSize int `yaml:"MsgWorkerBufferSize" env:"MSG_WORKER_BUFFER_SIZE" env-default:"65536" env-description:"Buffer size for message workers"`
	GasLimit        uint64

	// Genesis Flags
	GenesisControllerOptions
}

type GenesisControllerOptions struct {
	Network           genesisspecqbft.Network
	BuilderProposals  bool `yaml:"BuilderProposals" env:"BUILDER_PROPOSALS" env-default:"false" env-description:"Use external builders to produce blocks"`
	KeyManager        genesisspectypes.KeyManager
	StorageMap        *genesisstorage.QBFTStores
	NewDecidedHandler genesisqbftcontroller.NewDecidedHandler
	Metrics           genesisvalidator.Metrics
}

// Controller represent the validators controller,
// it takes care of bootstrapping, updating and managing existing validators and their shares
type Controller interface {
	StartValidators()
	CommitteeActiveIndices(epoch phase0.Epoch) []phase0.ValidatorIndex
	AllActiveIndices(epoch phase0.Epoch, afterInit bool) []phase0.ValidatorIndex
	GetValidator(pubKey spectypes.ValidatorPK) (*validators.ValidatorContainer, bool)
	UpdateValidatorMetaDataLoop()
	ForkMonitor(logger *zap.Logger)
	StartNetworkHandlers()
	GetOperatorShares() []*ssvtypes.SSVShare
	// GetValidatorStats returns stats of validators, including the following:
	//  - the amount of validators in the network
	//  - the amount of active validators (i.e. not slashed or existed)
	//  - the amount of validators assigned to this operator
	GetValidatorStats() (uint64, uint64, uint64, error)
	IndicesChangeChan() chan struct{}
	ValidatorExitChan() <-chan duties.ExitDescriptor

	StartValidator(share *ssvtypes.SSVShare) error
	StopValidator(pubKey spectypes.ValidatorPK) error
	LiquidateCluster(owner common.Address, operatorIDs []uint64, toLiquidate []*ssvtypes.SSVShare) error
	ReactivateCluster(owner common.Address, operatorIDs []uint64, toReactivate []*ssvtypes.SSVShare) error
	UpdateFeeRecipient(owner, recipient common.Address) error
	ExitValidator(pubKey phase0.BLSPubKey, blockNumber uint64, validatorIndex phase0.ValidatorIndex) error

	duties.DutyExecutor
}

type committeeObserver struct {
	*validator.CommitteeObserver
	sync.Mutex
}

type Nonce uint16

type Recipients interface {
	GetRecipientData(r basedb.Reader, owner common.Address) (*registrystorage.RecipientData, bool, error)
}

type SharesStorage interface {
	Get(txn basedb.Reader, pubKey []byte) *ssvtypes.SSVShare
	List(txn basedb.Reader, filters ...registrystorage.SharesFilter) []*ssvtypes.SSVShare
	Range(txn basedb.Reader, fn func(*ssvtypes.SSVShare) bool)
	UpdateValidatorMetadata(pk spectypes.ValidatorPK, metadata *beaconprotocol.ValidatorMetadata) error
	UpdateValidatorsMetadata(map[spectypes.ValidatorPK]*beaconprotocol.ValidatorMetadata) error
}

type P2PNetwork interface {
	protocolp2p.Broadcaster
	UseMessageRouter(router network.MessageRouter)
	SubscribeRandoms(logger *zap.Logger, numSubnets int) error
	RegisterHandlers(logger *zap.Logger, handlers ...*p2pprotocol.SyncHandler)
}

// controller implements Controller
type controller struct {
	context context.Context

	logger  *zap.Logger
	metrics validator.Metrics

	networkConfig     networkconfig.NetworkConfig
	sharesStorage     SharesStorage
	operatorsStorage  registrystorage.Operators
	recipientsStorage Recipients
	ibftStorageMap    *storage.QBFTStores

	beacon         beaconprotocol.BeaconNode
	beaconSigner   spectypes.BeaconSigner
	operatorSigner ssvtypes.OperatorSigner

	operatorDataStore operatordatastore.OperatorDataStore

	validatorOptions        validator.Options
	genesisValidatorOptions genesisvalidator.Options
	validatorStore          registrystorage.ValidatorStore
	validatorsMap           *validators.ValidatorsMap
	validatorStartFunc      func(validator *validators.ValidatorContainer) (bool, error)
	committeeValidatorSetup chan struct{}

	metadataUpdateInterval time.Duration

	operatorsIDs         *sync.Map
	network              P2PNetwork
	messageRouter        *messageRouter
	messageWorker        *worker.Worker
	historySyncBatchSize int
	messageValidator     validation.MessageValidator

	// nonCommittees is a cache of initialized committeeObserver instances
	committeesObservers      *ttlcache.Cache[spectypes.MessageID, *committeeObserver]
	committeesObserversMutex sync.Mutex

	recentlyStartedValidators uint64
	metadataLastUpdated       map[spectypes.ValidatorPK]time.Time
	indicesChange             chan struct{}
	validatorExitCh           chan duties.ExitDescriptor
}

// NewController creates a new validator controller instance
func NewController(logger *zap.Logger, options ControllerOptions) Controller {
	logger.Debug("setting up validator controller")

	// lookup in a map that holds all relevant operators
	operatorsIDs := &sync.Map{}

	workerCfg := &worker.Config{
		Ctx:          options.Context,
		WorkersCount: options.WorkersCount,
		Buffer:       options.QueueBufferSize,
	}

	validatorOptions := validator.Options{ //TODO add vars
		NetworkConfig: options.NetworkConfig,
		Network:       options.Network,
		Beacon:        options.Beacon,
		GenesisBeacon: options.GenesisBeacon,
		Storage:       options.StorageMap,
		//Share:   nil,  // set per validator
		Signer:            options.BeaconSigner,
		OperatorSigner:    options.OperatorSigner,
		DutyRunners:       nil, // set per validator
		NewDecidedHandler: options.NewDecidedHandler,
		FullNode:          options.FullNode,
		Exporter:          options.Exporter,
		GasLimit:          options.GasLimit,
		MessageValidator:  options.MessageValidator,
		Metrics:           options.Metrics,

		GenesisOptions: validator.GenesisOptions{
			Network:           options.GenesisControllerOptions.Network,
			BuilderProposals:  options.BuilderProposals,
			Signer:            options.GenesisControllerOptions.KeyManager,
			Storage:           options.GenesisControllerOptions.StorageMap,
			NewDecidedHandler: options.GenesisControllerOptions.NewDecidedHandler,
		},
	}

	//TODO
	genesisValidatorOptions := genesisvalidator.Options{
		Network:          options.GenesisControllerOptions.Network,
		BuilderProposals: options.BuilderProposals,
		BeaconNetwork:    options.NetworkConfig.Beacon,
		Storage:          options.GenesisControllerOptions.StorageMap,
		// SSVShare:   nil,  // set per validator
		Signer:            options.GenesisControllerOptions.KeyManager,
		DutyRunners:       nil, // set per validator
		NewDecidedHandler: options.GenesisControllerOptions.NewDecidedHandler,
		FullNode:          options.FullNode,
		Exporter:          options.Exporter,
		GasLimit:          options.GasLimit,
		MessageValidator:  options.MessageValidator,
		Metrics:           options.GenesisControllerOptions.Metrics,
	}

	// If full node, increase queue size to make enough room
	// for history sync batches to be pushed whole.
	if options.FullNode {
		size := options.HistorySyncBatchSize * 2
		if size > validator.DefaultQueueSize {
			validatorOptions.QueueSize = size
		}
		if size > genesisvalidator.DefaultQueueSize {
			genesisValidatorOptions.QueueSize = size
		}
	}

	metrics := validator.Metrics(validator.NopMetrics{})
	if options.Metrics != nil {
		metrics = options.Metrics
	}

	ctrl := controller{
		logger:            logger.Named(logging.NameController),
		metrics:           metrics,
		networkConfig:     options.NetworkConfig,
		sharesStorage:     options.RegistryStorage.Shares(),
		operatorsStorage:  options.RegistryStorage,
		recipientsStorage: options.RegistryStorage,
		ibftStorageMap:    options.StorageMap,
		validatorStore:    options.ValidatorStore,
		context:           options.Context,
		beacon:            options.Beacon,
		operatorDataStore: options.OperatorDataStore,
		beaconSigner:      options.BeaconSigner,
		operatorSigner:    options.OperatorSigner,
		network:           options.Network,

		validatorsMap:           options.ValidatorsMap,
		validatorOptions:        validatorOptions,
		genesisValidatorOptions: genesisValidatorOptions,

		metadataUpdateInterval: options.MetadataUpdateInterval,

		operatorsIDs: operatorsIDs,

		messageRouter:        newMessageRouter(logger),
		messageWorker:        worker.NewWorker(logger, workerCfg),
		historySyncBatchSize: options.HistorySyncBatchSize,

		committeesObservers: ttlcache.New(
			ttlcache.WithTTL[spectypes.MessageID, *committeeObserver](time.Minute * 13),
		),
		metadataLastUpdated:     make(map[spectypes.ValidatorPK]time.Time),
		indicesChange:           make(chan struct{}),
		validatorExitCh:         make(chan duties.ExitDescriptor),
		committeeValidatorSetup: make(chan struct{}, 1),

		messageValidator: options.MessageValidator,
	}

	// Start automatic expired item deletion in nonCommitteeValidators.
	go ctrl.committeesObservers.Start()

	return &ctrl
}

// setupNetworkHandlers registers all the required handlers for sync protocols
func (c *controller) setupNetworkHandlers() error {
	syncHandlers := []*p2pprotocol.SyncHandler{}
	c.logger.Debug("setting up network handlers",
		zap.Int("count", len(syncHandlers)),
		zap.Bool("full_node", c.validatorOptions.FullNode),
		zap.Bool("exporter", c.validatorOptions.Exporter),
		zap.Int("queue_size", c.validatorOptions.QueueSize))
	c.network.RegisterHandlers(c.logger, syncHandlers...)
	return nil
}

func (c *controller) GetOperatorShares() []*ssvtypes.SSVShare {
	return c.sharesStorage.List(
		nil,
		registrystorage.ByOperatorID(c.operatorDataStore.GetOperatorID()),
		registrystorage.ByActiveValidator(),
	)
}

func (c *controller) IndicesChangeChan() chan struct{} {
	return c.indicesChange
}

func (c *controller) ValidatorExitChan() <-chan duties.ExitDescriptor {
	return c.validatorExitCh
}

func (c *controller) GetValidatorStats() (uint64, uint64, uint64, error) {
	allShares := c.sharesStorage.List(nil)
	operatorShares := uint64(0)
	active := uint64(0)
	for _, s := range allShares {
		if ok := s.BelongsToOperator(c.operatorDataStore.GetOperatorID()); ok {
			operatorShares++
		}
		if s.IsAttesting(c.beacon.GetBeaconNetwork().EstimatedCurrentEpoch()) {
			active++
		}
	}
	return uint64(len(allShares)), active, operatorShares, nil
}

func (c *controller) handleRouterMessages() {
	ctx, cancel := context.WithCancel(c.context)
	defer cancel()
	ch := c.messageRouter.GetMessageChan()
	for {
		select {
		case <-ctx.Done():
			c.logger.Debug("router message handler stopped")
			return

		case msg := <-ch:
			switch m := msg.(type) {
			case *genesisqueue.GenesisSSVMessage:
				if m.MsgType == genesismessage.SSVEventMsgType {
					continue
				}

				pk := m.GetID().GetPubKey()
				if v, ok := c.validatorsMap.GetValidator(spectypes.ValidatorPK(pk[:])); ok {
					v.GenesisValidator.HandleMessage(c.logger, m)
				}
				// TODO: (Alan) make exporter work with genesis message as well
				// } else if c.validatorOptions.Exporter {
				// 	if m.MsgType != genesisspectypes.SSVConsensusMsgType {
				// 		continue // not supporting other types
				// 	}
				// 	if !c.messageWorker.TryEnqueue(m) { // start to save non committee decided messages only post fork
				// 		c.logger.Warn("Failed to enqueue post consensus message: buffer is full")
				// 	}

			case *queue.SSVMessage:
				if m.MsgType == message.SSVEventMsgType {
					continue
				}

				// TODO: only try copying clusterid if validator failed
				dutyExecutorID := m.GetID().GetDutyExecutorID()
				var cid spectypes.CommitteeID
				copy(cid[:], dutyExecutorID[16:])

				if v, ok := c.validatorsMap.GetValidator(spectypes.ValidatorPK(dutyExecutorID)); ok {
					v.Validator.HandleMessage(c.logger, m)
				} else if vc, ok := c.validatorsMap.GetCommittee(cid); ok {
					vc.HandleMessage(c.logger, m)
				} else if c.validatorOptions.Exporter {
					if m.MsgType != spectypes.SSVConsensusMsgType && m.MsgType != spectypes.SSVPartialSignatureMsgType {
						continue
					}
					if !c.messageWorker.TryEnqueue(m) { // start to save non committee decided messages only post fork
						c.logger.Warn("Failed to enqueue post consensus message: buffer is full")
					}
				}

			default:
				// This should be impossible because the channel is typed.
				c.logger.Fatal("unknown message type from router", zap.Any("message", m))
			}
		}
	}
}

var nonCommitteeValidatorTTLs = map[spectypes.RunnerRole]phase0.Slot{
	spectypes.RoleCommittee:  64,
	spectypes.RoleProposer:   4,
	spectypes.RoleAggregator: 4,
	//spectypes.BNRoleSyncCommittee:             4,
	spectypes.RoleSyncCommitteeContribution: 4,
}

func (c *controller) handleWorkerMessages(msg network.DecodedSSVMessage) error {
	var ncv *committeeObserver
	ssvMsg := msg.(*queue.SSVMessage)

	item := c.getNonCommitteeValidators(ssvMsg.GetID())
	if item == nil {
		committeeObserverOptions := validator.CommitteeObserverOptions{
			Logger:            c.logger,
			NetworkConfig:     c.networkConfig,
			ValidatorStore:    c.validatorStore,
			Network:           c.validatorOptions.Network,
			Storage:           c.validatorOptions.Storage,
			FullNode:          c.validatorOptions.FullNode,
			Operator:          c.validatorOptions.Operator,
			OperatorSigner:    c.validatorOptions.OperatorSigner,
			NewDecidedHandler: c.validatorOptions.NewDecidedHandler,
		}
		ncv = &committeeObserver{
			CommitteeObserver: validator.NewCommitteeObserver(convert.MessageID(ssvMsg.MsgID), committeeObserverOptions),
		}
		ttlSlots := nonCommitteeValidatorTTLs[ssvMsg.MsgID.GetRoleType()]
		c.committeesObservers.Set(
			ssvMsg.GetID(),
			ncv,
			time.Duration(ttlSlots)*c.beacon.GetBeaconNetwork().SlotDurationSec(),
		)
	} else {
		ncv = item
	}
	if err := c.handleNonCommitteeMessages(ssvMsg, ncv); err != nil {
		return err
	}
	return nil
}

func (c *controller) handleNonCommitteeMessages(msg *queue.SSVMessage, ncv *committeeObserver) error {
	c.committeesObserversMutex.Lock()
	defer c.committeesObserversMutex.Unlock()

	if msg.MsgType == spectypes.SSVConsensusMsgType {
		// Process proposal messages for committee consensus only to get the roots
		if msg.MsgID.GetRoleType() != spectypes.RoleCommittee {
			return nil
		}

		subMsg, ok := msg.Body.(*specqbft.Message)
		if !ok || subMsg.MsgType != specqbft.ProposalMsgType {
			return nil
		}

		return ncv.OnProposalMsg(msg)
	} else if msg.MsgType == spectypes.SSVPartialSignatureMsgType {
		pSigMessages := &spectypes.PartialSignatureMessages{}
		if err := pSigMessages.Decode(msg.SignedSSVMessage.SSVMessage.GetData()); err != nil {
			return err
		}

		return ncv.ProcessMessage(msg)
	}
	return nil
}

func (c *controller) getNonCommitteeValidators(messageId spectypes.MessageID) *committeeObserver {
	item := c.committeesObservers.Get(messageId)
	if item != nil {
		return item.Value()
	}
	return nil
}

// StartValidators loads all persisted shares and setup the corresponding validators
func (c *controller) StartValidators() {
	// Load non-liquidated shares.
	shares := c.sharesStorage.List(nil, registrystorage.ByNotLiquidated())
	if len(shares) == 0 {
		close(c.committeeValidatorSetup)
		c.logger.Info("could not find validators")
		return
	}

	var ownShares []*ssvtypes.SSVShare
	var allPubKeys = make([][]byte, 0, len(shares))
	for _, share := range shares {
		if c.operatorDataStore.GetOperatorID() != 0 && share.BelongsToOperator(c.operatorDataStore.GetOperatorID()) {
			ownShares = append(ownShares, share)
		}
		allPubKeys = append(allPubKeys, share.ValidatorPubKey[:])
	}

	if c.validatorOptions.Exporter {
		// There are no committee validators to setup.
		close(c.committeeValidatorSetup)
	} else {
		// Setup committee validators.
		inited, committees := c.setupValidators(ownShares)
		if len(inited) == 0 {
			// If no validators were started and therefore we're not subscribed to any subnets,
			// then subscribe to a random subnet to participate in the network.
			if err := c.network.SubscribeRandoms(c.logger, 1); err != nil {
				c.logger.Error("failed to subscribe to random subnets", zap.Error(err))
			}
		}
		close(c.committeeValidatorSetup)

		// Start validators.
		c.startValidators(inited, committees)
	}

	// Fetch metadata now if there is none. Otherwise, UpdateValidatorsMetadataLoop will handle it.
	var hasMetadata bool
	for _, share := range shares {
		if !share.Liquidated && share.HasBeaconMetadata() {
			hasMetadata = true
			break
		}
	}
	if !hasMetadata {
		start := time.Now()
		err := beaconprotocol.UpdateValidatorsMetadata(c.logger, allPubKeys, c, c.beacon, c.onMetadataUpdated)
		if err != nil {
			c.logger.Error("failed to update validators metadata after setup",
				zap.Int("shares", len(allPubKeys)),
				fields.Took(time.Since(start)),
				zap.Error(err))
		} else {
			c.logger.Debug("updated validators metadata after setup",
				zap.Int("shares", len(allPubKeys)),
				fields.Took(time.Since(start)))
		}
	}
}

// setupValidators setup and starts validators from the given shares.
// shares w/o validator's metadata won't start, but the metadata will be fetched and the validator will start afterwards
func (c *controller) setupValidators(shares []*ssvtypes.SSVShare) ([]*validators.ValidatorContainer, []*validator.Committee) {
	c.logger.Info("starting validators setup...", zap.Int("shares count", len(shares)))
	var errs []error
	var fetchMetadata [][]byte
	var validators []*validators.ValidatorContainer
	var committees []*validator.Committee
	for _, validatorShare := range shares {
		var initialized bool
		v, vc, err := c.onShareInit(validatorShare)
		if err != nil {
			c.logger.Warn("could not start validator", fields.PubKey(validatorShare.ValidatorPubKey[:]), zap.Error(err))
			errs = append(errs, err)
		}
		if v != nil {
			initialized = true
		}
		if !initialized && err == nil {
			// Fetch metadata, if needed.
			fetchMetadata = append(fetchMetadata, validatorShare.ValidatorPubKey[:])
		}
		if initialized {
			validators = append(validators, v)
			committees = append(committees, vc)
		}
	}
	c.logger.Info("init validators done", zap.Int("validators_size", c.validatorsMap.SizeValidators()), zap.Int("committee_size", c.validatorsMap.SizeCommittees()),
		zap.Int("failures", len(errs)), zap.Int("missing_metadata", len(fetchMetadata)),
		zap.Int("shares", len(shares)), zap.Int("initialized", len(validators)))
	return validators, committees
}

func (c *controller) startValidators(validators []*validators.ValidatorContainer, committees []*validator.Committee) int {
	var started int
	var errs []error
	for _, v := range validators {
		s, err := c.startValidator(v)
		if err != nil {
			c.logger.Error("could not start validator", zap.Error(err))
			errs = append(errs, err)
			continue
		}
		if s {
			started++
		}
	}

	for _, vc := range committees {
		s, err := c.startCommittee(vc)
		if err != nil {
			c.logger.Error("could not start committee", zap.Error(err))
			errs = append(errs, err)
			continue
		}
		if s {
			started++
		}
	}

	c.logger.Info("setup validators done", zap.Int("map size", c.validatorsMap.SizeValidators()),
		zap.Int("failures", len(errs)),
		zap.Int("shares", len(validators)), zap.Int("started", started))
	return started
}

// StartNetworkHandlers init msg worker that handles network messages
func (c *controller) StartNetworkHandlers() {
	// first, set stream handlers
	if err := c.setupNetworkHandlers(); err != nil {
		c.logger.Panic("could not register stream handlers", zap.Error(err))
	}
	c.network.UseMessageRouter(c.messageRouter)
	for i := 0; i < networkRouterConcurrency; i++ {
		go c.handleRouterMessages()
	}
	c.messageWorker.UseHandler(c.handleWorkerMessages)
}

// UpdateValidatorMetadata updates a given validator with metadata (implements ValidatorMetadataStorage)
func (c *controller) UpdateValidatorMetadata(pk spectypes.ValidatorPK, metadata *beaconprotocol.ValidatorMetadata) error {
	if metadata == nil {
		return errors.New("could not update empty metadata")
	}
	// Save metadata to share storage.
	err := c.sharesStorage.UpdateValidatorMetadata(pk, metadata)
	if err != nil {
		return errors.Wrap(err, "could not update validator metadata")
	}

	// If this validator is not ours or is liquidated, don't start it.
	share := c.sharesStorage.Get(nil, pk[:])
	if share == nil {
		return errors.New("share was not found")
	}
	if !share.BelongsToOperator(c.operatorDataStore.GetOperatorID()) || share.Liquidated {
		return nil
	}

	// Start validator (if not already started).
	// TODO: why its in the map if not started?
	if v, found := c.validatorsMap.GetValidator(pk); found {
		v.UpdateShare(
			func(s *types.SSVShare) {
				s.BeaconMetadata = share.BeaconMetadata
				s.ValidatorIndex = share.ValidatorIndex
			}, func(s *genesistypes.SSVShare) {
				s.BeaconMetadata = share.BeaconMetadata
			},
		)
		_, err := c.startValidator(v)
		if err != nil {
			c.logger.Warn("could not start validator", zap.Error(err))
		}
		vc, found := c.validatorsMap.GetCommittee(v.Share().CommitteeID())
		if found {
			vc.AddShare(&v.Share().Share)
			_, err := c.startCommittee(vc)
			if err != nil {
				c.logger.Warn("could not start committee", zap.Error(err))
			}
		}
	} else {
		c.logger.Info("starting new validator", fields.PubKey(pk[:]))

		started, err := c.onShareStart(share)
		if err != nil {
			return errors.Wrap(err, "could not start validator")
		}
		if started {
			c.logger.Debug("started share after metadata update", zap.Bool("started", started))
		}
	}
	return nil
}

// UpdateValidatorMetadata updates a given validator with metadata (implements ValidatorMetadataStorage)
func (c *controller) UpdateValidatorsMetadata(data map[spectypes.ValidatorPK]*beaconprotocol.ValidatorMetadata) error {
	// TODO: better log and err handling
	for pk, metadata := range data {
		c.metadataLastUpdated[pk] = time.Now()

		if metadata == nil {
			delete(data, pk)
		}
	}

	startdb := time.Now()
	// Save metadata to share storage.
	err := c.sharesStorage.UpdateValidatorsMetadata(data)
	if err != nil {
		return errors.Wrap(err, "could not update validator metadata")
	}
	c.logger.Debug("🆕 updated validators metadata in storage", zap.Duration("elapsed", time.Since(startdb)), zap.Int("count", len(data)))

	pks := maps.Keys(data)

	shares := c.sharesStorage.List(nil, registrystorage.ByNotLiquidated(), registrystorage.ByOperatorID(c.operatorDataStore.GetOperatorID()), func(share *ssvtypes.SSVShare) bool {
		return slices.Contains(pks, share.ValidatorPubKey)
	})

	for _, share := range shares {
		// Start validator (if not already started).
		// TODO: why its in the map if not started?
		if v, found := c.validatorsMap.GetValidator(share.ValidatorPubKey); found {
			v.UpdateShare(
				func(s *types.SSVShare) {
					s.BeaconMetadata = share.BeaconMetadata
					s.ValidatorIndex = share.ValidatorIndex
				}, func(s *genesistypes.SSVShare) {
					s.BeaconMetadata = share.BeaconMetadata
				},
			)
			_, err := c.startValidator(v)
			if err != nil {
				c.logger.Warn("could not start validator", zap.Error(err))
			}
			vc, found := c.validatorsMap.GetCommittee(v.Share().CommitteeID())
			if found {
				vc.AddShare(&v.Share().Share)
				_, err := c.startCommittee(vc)
				if err != nil {
					c.logger.Warn("could not start committee", zap.Error(err))
				}
			}
		} else {
			c.logger.Info("starting new validator", fields.PubKey(share.ValidatorPubKey[:]))

			started, err := c.onShareStart(share)
			if err != nil {
				c.logger.Warn("could not start newly active validator", zap.Error(err))
				continue
			}
			if started {
				c.logger.Debug("started share after metadata update", zap.Bool("started", started))
			}
		}
	}

	return nil
}

// GetValidator returns a validator instance from ValidatorsMap
func (c *controller) GetValidator(pubKey spectypes.ValidatorPK) (*validators.ValidatorContainer, bool) {
	return c.validatorsMap.GetValidator(pubKey)
}

func (c *controller) ExecuteGenesisDuty(logger *zap.Logger, duty *genesisspectypes.Duty) {
	// because we're using the same duty for more than 1 duty (e.g. attest + aggregator) there is an error in bls.Deserialize func for cgo pointer to pointer,
	// so we need to copy the pubkey to avoid pointer.
	var pk phase0.BLSPubKey
	copy(pk[:], duty.PubKey[:])

	if v, ok := c.GetValidator(spectypes.ValidatorPK(pk)); ok {
		ssvMsg, err := CreateGenesisDutyExecuteMsg(duty, pk, genesisssvtypes.GetDefaultDomain())
		if err != nil {
			logger.Error("could not create duty execute msg", zap.Error(err))
			return
		}
		dec, err := genesisqueue.DecodeGenesisSSVMessage(ssvMsg)
		if err != nil {
			logger.Error("could not decode duty execute msg", zap.Error(err))
			return
		}
		if pushed := v.GenesisValidator.Queues[duty.Type].Q.TryPush(dec); !pushed {
			logger.Warn("dropping ExecuteDuty message because the queue is full")
		}
	} else {
		logger.Warn("could not find validator", fields.PubKey(duty.PubKey[:]))
	}
}

func (c *controller) ExecuteDuty(logger *zap.Logger, duty *spectypes.ValidatorDuty) {
	// because we're using the same duty for more than 1 duty (e.g. attest + aggregator) there is an error in bls.Deserialize func for cgo pointer to pointer.
	// so we need to copy the pubkey val to avoid pointer
	pk := make([]byte, 48)
	copy(pk, duty.PubKey[:])

	if v, ok := c.GetValidator(spectypes.ValidatorPK(pk)); ok {
		ssvMsg, err := CreateDutyExecuteMsg(duty, pk, c.networkConfig.DomainType())
		if err != nil {
			logger.Error("could not create duty execute msg", zap.Error(err))
			return
		}
		dec, err := queue.DecodeSSVMessage(ssvMsg)
		if err != nil {
			logger.Error("could not decode duty execute msg", zap.Error(err))
			return
		}
		if pushed := v.Validator.Queues[duty.RunnerRole()].Q.TryPush(dec); !pushed {
			logger.Warn("dropping ExecuteDuty message because the queue is full")
		}
		// logger.Debug("📬 queue: pushed message", fields.MessageID(dec.MsgID), fields.MessageType(dec.MsgType))
	} else {
		logger.Warn("could not find validator")
	}
}

func (c *controller) ExecuteCommitteeDuty(logger *zap.Logger, committeeID spectypes.CommitteeID, duty *spectypes.CommitteeDuty) {
	logger = logger.With(fields.Slot(duty.Slot), fields.Role(duty.RunnerRole()))

	if cm, ok := c.validatorsMap.GetCommittee(committeeID); ok {
		ssvMsg, err := CreateCommitteeDutyExecuteMsg(duty, committeeID, c.networkConfig.DomainType())
		if err != nil {
			logger.Error("could not create duty execute msg", zap.Error(err))
			return
		}
		dec, err := queue.DecodeSSVMessage(ssvMsg)
		if err != nil {
			logger.Error("could not decode duty execute msg", zap.Error(err))
			return
		}
		// TODO alan: no queue in cc, what should we do?
		if err := cm.OnExecuteDuty(logger, dec.Body.(*ssvtypes.EventMsg)); err != nil {
			logger.Error("could not execute committee duty", zap.Error(err))
		}
		// logger.Debug("📬 queue: pushed message", fields.MessageID(dec.MsgID), fields.MessageType(dec.MsgType))
	} else {
		logger.Warn("could not find committee", fields.CommitteeID(committeeID))
	}
}

// CreateDutyExecuteMsg returns ssvMsg with event type of execute duty
func CreateDutyExecuteMsg(duty *spectypes.ValidatorDuty, pubKey []byte, domain spectypes.DomainType) (*spectypes.SSVMessage, error) {
	executeDutyData := ssvtypes.ExecuteDutyData{Duty: duty}
	data, err := json.Marshal(executeDutyData)
	if err != nil {
		return nil, fmt.Errorf("failed to marshal execute duty data: %w", err)
	}

	return dutyDataToSSVMsg(domain, pubKey, duty.RunnerRole(), data)
}

// CreateCommitteeDutyExecuteMsg returns ssvMsg with event type of execute committee duty
func CreateCommitteeDutyExecuteMsg(duty *spectypes.CommitteeDuty, committeeID spectypes.CommitteeID, domain spectypes.DomainType) (*spectypes.SSVMessage, error) {
	executeCommitteeDutyData := ssvtypes.ExecuteCommitteeDutyData{Duty: duty}
	data, err := json.Marshal(executeCommitteeDutyData)
	if err != nil {
		return nil, fmt.Errorf("failed to marshal execute committee duty data: %w", err)
	}

	return dutyDataToSSVMsg(domain, committeeID[:], spectypes.RoleCommittee, data)
}

func CreateGenesisDutyExecuteMsg(duty *genesisspectypes.Duty, pubKey phase0.BLSPubKey, domain genesisspectypes.DomainType) (*genesisspectypes.SSVMessage, error) {
	executeDutyData := genesisssvtypes.ExecuteDutyData{Duty: duty}
	b, err := json.Marshal(executeDutyData)
	if err != nil {
		return nil, errors.Wrap(err, "failed to marshal execute duty data")
	}
	msg := genesisssvtypes.EventMsg{
		Type: genesisssvtypes.ExecuteDuty,
		Data: b,
	}
	data, err := msg.Encode()
	if err != nil {
		return nil, errors.Wrap(err, "failed to encode event msg")
	}
	return &genesisspectypes.SSVMessage{
		MsgType: genesisspectypes.MsgType(message.SSVEventMsgType),
		MsgID:   genesisspectypes.NewMsgID(domain, pubKey[:], duty.Type),
		Data:    data,
	}, nil
}

func dutyDataToSSVMsg(
	domain spectypes.DomainType,
	msgIdentifier []byte,
	runnerRole spectypes.RunnerRole,
	data []byte,
) (*spectypes.SSVMessage, error) {
	msg := ssvtypes.EventMsg{
		Type: ssvtypes.ExecuteDuty,
		Data: data,
	}
	msgData, err := msg.Encode()
	if err != nil {
		return nil, fmt.Errorf("failed to encode event msg: %w", err)
	}

	return &spectypes.SSVMessage{
		MsgType: message.SSVEventMsgType,
		MsgID:   spectypes.NewMsgID(domain, msgIdentifier, runnerRole),
		Data:    msgData,
	}, nil
}

// CommitteeActiveIndices fetches indices of in-committee validators who are active at the given epoch.
func (c *controller) CommitteeActiveIndices(epoch phase0.Epoch) []phase0.ValidatorIndex {
	vals := c.validatorsMap.GetAllValidators()
	indices := make([]phase0.ValidatorIndex, 0, len(vals))
	for _, v := range vals {
		if v.Share().IsAttesting(epoch) {
			indices = append(indices, v.Share().BeaconMetadata.Index)
		}
	}
	return indices
}

func (c *controller) AllActiveIndices(epoch phase0.Epoch, afterInit bool) []phase0.ValidatorIndex {
	if afterInit {
		<-c.committeeValidatorSetup
	}
	var indices []phase0.ValidatorIndex
	c.sharesStorage.Range(nil, func(share *ssvtypes.SSVShare) bool {
		if share.IsAttesting(epoch) {
			indices = append(indices, share.BeaconMetadata.Index)
		}
		return true
	})
	return indices
}

// TODO: this looks like its duplicated behaviour, check if necessary
// onMetadataUpdated is called when validator's metadata was updated
func (c *controller) onMetadataUpdated(pk spectypes.ValidatorPK, meta *beaconprotocol.ValidatorMetadata) {
	if meta == nil {
		return
	}
	logger := c.logger.With(fields.PubKey(pk[:]))

	if v, exist := c.GetValidator(pk); exist {
		// update share object owned by the validator
		// TODO: check if this updates running validators
		if !v.Share().BeaconMetadata.Equals(meta) {
			v.UpdateShare(
				func(s *types.SSVShare) {
					s.BeaconMetadata.Status = meta.Status
					s.BeaconMetadata.Balance = meta.Balance
					s.BeaconMetadata.ActivationEpoch = meta.ActivationEpoch
				},
				func(s *genesistypes.SSVShare) {
					s.BeaconMetadata.Status = meta.Status
					s.BeaconMetadata.Balance = meta.Balance
					s.BeaconMetadata.ActivationEpoch = meta.ActivationEpoch
				},
			)
			logger.Debug("metadata was updated")
		}
		_, err := c.startValidator(v)
		if err != nil {
			logger.Warn("could not start validator after metadata update",
				zap.Error(err), zap.Any("metadata", meta))
		}
		if vc, vcexist := c.validatorsMap.GetCommittee(v.Share().CommitteeID()); vcexist {
			vc.AddShare(&v.Share().Share)
			_, err := c.startCommittee(vc)
			if err != nil {
				logger.Warn("could not start committee after metadata update",
					zap.Error(err), zap.Any("metadata", meta))
			}
		}
		return
	}
}

// onShareStop is called when a validator was removed or liquidated
func (c *controller) onShareStop(pubKey spectypes.ValidatorPK) {
	// remove from ValidatorsMap
	v := c.validatorsMap.RemoveValidator(pubKey)

	if v == nil {
		c.logger.Warn("could not find validator to stop", fields.PubKey(pubKey[:]))
		return
	}

	// stop instance
	v.Stop()
	c.logger.Debug("validator was stopped", fields.PubKey(pubKey[:]))
	vc, ok := c.validatorsMap.GetCommittee(v.Share().CommitteeID())
	if ok {
		vc.RemoveShare(v.Share().Share.ValidatorIndex)
		if len(vc.Shares) == 0 {
			deletedCommittee := c.validatorsMap.RemoveCommittee(v.Share().CommitteeID())
			if deletedCommittee == nil {
				c.logger.Warn("could not find committee to remove on no validators",
					fields.CommitteeID(v.Share().CommitteeID()),
					fields.PubKey(pubKey[:]),
				)
				return
			}
			// TODO: (Alan) stop committee runners queues consumption
		}
	}
}

func (c *controller) onShareInit(share *ssvtypes.SSVShare) (*validators.ValidatorContainer, *validator.Committee, error) {
	if !share.HasBeaconMetadata() { // fetching index and status in case not exist
		c.logger.Warn("skipping validator until it becomes active", fields.PubKey(share.ValidatorPubKey[:]))
		return nil, nil, nil
	}

	if err := c.setShareFeeRecipient(share, c.recipientsStorage.GetRecipientData); err != nil {
		return nil, nil, fmt.Errorf("could not set share fee recipient: %w", err)
	}

	operator, err := c.committeeMemberFromShare(share)
	if err != nil {
		return nil, nil, err
	}

	// Start a committee validator.
	v, found := c.validatorsMap.GetValidator(share.ValidatorPubKey)
	if !found {
		// Share context with both the validator and the runners,
		// so that when the validator is stopped, the runners are stopped as well.
		ctx, cancel := context.WithCancel(c.context)

		opts := c.validatorOptions
		opts.SSVShare = share
		opts.Operator = operator
		opts.DutyRunners = SetupRunners(ctx, c.logger, opts)
		alanValidator := validator.NewValidator(ctx, cancel, opts)

		// TODO: (Alan) share mutations such as metadata changes and fee recipient updates aren't reflected in genesis shares
		// because shares are duplicated.
<<<<<<< HEAD
=======
		genesisOpts.SSVShare = genesisssvtypes.ConvertToGenesisSSVShare(share, operator)
		genesisOpts.DutyRunners = SetupGenesisRunners(ctx, c.logger, opts)
>>>>>>> 5cf2a519

		var genesisValidator *genesisvalidator.Validator
		if !c.networkConfig.PastAlanFork() {
			genesisOpts := c.genesisValidatorOptions
			genesisOpts.SSVShare = genesisssvtypes.ConvertToAlanShare(share, operator)
			genesisOpts.DutyRunners = SetupGenesisRunners(ctx, c.logger, opts)

			genesisValidator = genesisvalidator.NewValidator(ctx, cancel, genesisOpts)
		}

		v = &validators.ValidatorContainer{Validator: alanValidator, GenesisValidator: genesisValidator}
		c.validatorsMap.PutValidator(share.ValidatorPubKey, v)

		c.printShare(share, "setup validator done")

	}

	// Start a committee validator.
	vc, found := c.validatorsMap.GetCommittee(operator.CommitteeID)
	if !found {
		// Share context with both the validator and the runners,
		// so that when the validator is stopped, the runners are stopped as well.
		ctx, cancel := context.WithCancel(c.context)
		_ = cancel

		opts := c.validatorOptions
		opts.SSVShare = share
		opts.Operator = operator

		logger := c.logger.With([]zap.Field{
			zap.String("committee", fields.FormatCommittee(operator.Committee)),
			zap.String("committee_id", hex.EncodeToString(operator.CommitteeID[:])),
		}...)

		committeeRunnerFunc := SetupCommitteeRunners(ctx, opts)

		vc = validator.NewCommittee(c.context, logger, c.beacon.GetBeaconNetwork(), operator, committeeRunnerFunc)
		vc.AddShare(&share.Share)
		c.validatorsMap.PutCommittee(operator.CommitteeID, vc)

		c.printShare(share, "setup committee done")

	} else {
		vc.AddShare(&share.Share)
		c.printShare(share, "added share to committee")
	}

	return v, vc, nil
}

func (c *controller) committeeMemberFromShare(share *ssvtypes.SSVShare) (*spectypes.CommitteeMember, error) {
	operators := make([]*spectypes.Operator, len(share.Committee))
	for i, cm := range share.Committee {
		opdata, found, err := c.operatorsStorage.GetOperatorData(nil, cm.Signer)
		if err != nil {
			return nil, fmt.Errorf("could not get operator data: %w", err)
		}
		if !found {
			//TODO alan: support removed ops
			return nil, fmt.Errorf("operator not found")
		}

		operatorPEM, err := base64.StdEncoding.DecodeString(string(opdata.PublicKey))
		if err != nil {
			return nil, fmt.Errorf("could not decode public key: %w", err)
		}

		operators[i] = &spectypes.Operator{
			OperatorID:        cm.Signer,
			SSVOperatorPubKey: operatorPEM,
		}
	}

	f := ssvtypes.ComputeF(len(share.Committee))

	operatorPEM, err := base64.StdEncoding.DecodeString(string(c.operatorDataStore.GetOperatorData().PublicKey))
	if err != nil {
		return nil, fmt.Errorf("could not decode public key: %w", err)
	}

	return &spectypes.CommitteeMember{
		OperatorID:        c.operatorDataStore.GetOperatorID(),
		CommitteeID:       share.CommitteeID(),
		SSVOperatorPubKey: operatorPEM,
		FaultyNodes:       f,
		Committee:         operators,
	}, nil
}

func (c *controller) onShareStart(share *ssvtypes.SSVShare) (bool, error) {
	v, vc, err := c.onShareInit(share)
	if err != nil || v == nil {
		return false, err
	}

	started, err := c.startValidator(v)
	if err != nil {
		return false, err
	}
	vcstarted, err := c.startCommittee(vc)
	if err != nil {
		return false, err
	}
	return started && vcstarted, nil
}

func (c *controller) printShare(s *ssvtypes.SSVShare, msg string) {
	committee := make([]string, len(s.Committee))
	for i, c := range s.Committee {
		committee[i] = fmt.Sprintf(`[OperatorID=%d, PubKey=%x]`, c.Signer, c.SharePubKey)
	}
	c.logger.Debug(msg,
		fields.PubKey(s.ValidatorPubKey[:]),
		zap.Bool("own_validator", s.BelongsToOperator(c.operatorDataStore.GetOperatorID())),
		zap.Strings("committee", committee),
		fields.FeeRecipient(s.FeeRecipientAddress[:]),
	)
}

func (c *controller) setShareFeeRecipient(share *ssvtypes.SSVShare, getRecipientData GetRecipientDataFunc) error {
	data, found, err := getRecipientData(nil, share.OwnerAddress)
	if err != nil {
		return errors.Wrap(err, "could not get recipient data")
	}

	var feeRecipient bellatrix.ExecutionAddress
	if !found {
		c.logger.Debug("setting fee recipient to owner address",
			fields.Validator(share.ValidatorPubKey[:]), fields.FeeRecipient(share.OwnerAddress.Bytes()))
		copy(feeRecipient[:], share.OwnerAddress.Bytes())
	} else {
		c.logger.Debug("setting fee recipient to storage data",
			fields.Validator(share.ValidatorPubKey[:]), fields.FeeRecipient(data.FeeRecipient[:]))
		feeRecipient = data.FeeRecipient
	}
	share.SetFeeRecipient(feeRecipient)

	return nil
}

func (c *controller) validatorStart(validator *validators.ValidatorContainer) (bool, error) {
	if c.validatorStartFunc == nil {
		return validator.Start(c.logger)
	}
	return c.validatorStartFunc(validator)
}

//func (c *controller) startValidatorAndCommittee(v *val)

// startValidator will start the given validator if applicable
func (c *controller) startValidator(v *validators.ValidatorContainer) (bool, error) {
	c.reportValidatorStatus(v.Share().ValidatorPubKey[:], v.Share().BeaconMetadata)
	if v.Share().BeaconMetadata.Index == 0 {
		return false, errors.New("could not start validator: index not found")
	}
	started, err := c.validatorStart(v)
	if err != nil {
		c.metrics.ValidatorError(v.Share().ValidatorPubKey[:])
		return false, errors.Wrap(err, "could not start validator")
	}
	if started {
		c.recentlyStartedValidators++
	}

	return true, nil
}

func (c *controller) startCommittee(vc *validator.Committee) (bool, error) {
	//TODO alan: currently nothing to start in committee?
	// c.logger.Debug("committee started ", zap.String("committee_id", hex.EncodeToString(vc.Operator.ClusterID[:])))
	//cstarted, err := vc.Start() // TODO alan : make it testable
	//if err != nil {
	//	// todo alan: metrics
	//	//c.metrics.ValidatorError(vc.Share.ValidatorPubKey[:])
	//	return false, errors.Wrap(err, "could not start committee")
	//}
	//if cstarted {
	//	c.recentlyStartedCommittees++
	//}

	return true, nil
}

func (c *controller) ForkMonitor(logger *zap.Logger) {
	for {
		select {
		case <-c.context.Done():
			return
		case <-time.After(c.networkConfig.SlotDurationSec()):
			if !c.networkConfig.PastAlanFork() {
				continue
			}
			logger.Info("Stopping genesis validators after alan fork")
			c.CleanGenesisValidators()
			return
		}
	}
}

func (c *controller) CleanGenesisValidators() {
	c.validatorsMap.ForEachValidator(func(v *validators.ValidatorContainer) bool {
		if v.GenesisValidator != nil {
			v.GenesisValidator.Stop()
		}
		return true
	})
}

// UpdateValidatorMetaDataLoop updates metadata of validators in an interval
func (c *controller) UpdateValidatorMetaDataLoop() {
	const batchSize = 512
	var sleep = 2 * time.Second

	for {
		// Get the shares to fetch metadata for.
		start := time.Now()
		var existingShares, newShares []*ssvtypes.SSVShare
		c.sharesStorage.Range(nil, func(share *ssvtypes.SSVShare) bool {
			if share.Liquidated {
				return true
			}
			if share.BeaconMetadata == nil && share.MetadataLastUpdated().IsZero() {
				newShares = append(newShares, share)
			} else if time.Since(share.MetadataLastUpdated()) > c.metadataUpdateInterval {
				existingShares = append(existingShares, share)
			}
			return len(newShares) < batchSize
		})

		// Combine validators up to batchSize, prioritizing the new ones.
		shares := newShares
		if remainder := batchSize - len(shares); remainder > 0 {
			end := remainder
			if end > len(existingShares) {
				end = len(existingShares)
			}
			shares = append(shares, existingShares[:end]...)
		}
		for _, share := range shares {
			share.SetMetadataLastUpdated(time.Now())
		}

		filteringTook := time.Since(start)
		if len(shares) > 0 {
			pubKeys := make([][]byte, len(shares))
			for i, s := range shares {
				pubKeys[i] = s.ValidatorPubKey[:]
			}
			err := c.updateValidatorsMetadata(c.logger, pubKeys, c, c.beacon, c.onMetadataUpdated)
			if err != nil {
				c.logger.Warn("failed to update validators metadata", zap.Error(err))
				continue
			}
		}
		c.logger.Debug("updated validators metadata",
			zap.Int("validators", len(shares)),
			zap.Int("new_validators", len(newShares)),
			zap.Uint64("started_validators", c.recentlyStartedValidators),
			zap.Duration("filtering_took", filteringTook),
			fields.Took(time.Since(start)))

		// Only sleep if there aren't more validators to fetch metadata for.
		if len(shares) < batchSize {
			time.Sleep(sleep)
		}
	}
}

func (c *controller) updateValidatorsMetadata(logger *zap.Logger, pks [][]byte, storage beaconprotocol.ValidatorMetadataStorage, beacon beaconprotocol.BeaconNode, onMetadataUpdated func(pk spectypes.ValidatorPK, meta *beaconprotocol.ValidatorMetadata)) error {
	// Fetch metadata for all validators.
	c.recentlyStartedValidators = 0
	beforeUpdate := c.AllActiveIndices(c.beacon.GetBeaconNetwork().EstimatedCurrentEpoch(), false)

	err := beaconprotocol.UpdateValidatorsMetadata(logger, pks, storage, beacon, onMetadataUpdated)
	if err != nil {
		return errors.Wrap(err, "failed to update validators metadata")
	}

	// Refresh duties if there are any new active validators.
	afterUpdate := c.AllActiveIndices(c.beacon.GetBeaconNetwork().EstimatedCurrentEpoch(), false)
	if c.recentlyStartedValidators > 0 || hasNewValidators(beforeUpdate, afterUpdate) {
		c.logger.Debug("new validators found after metadata update",
			zap.Int("before", len(beforeUpdate)),
			zap.Int("after", len(afterUpdate)),
			zap.Uint64("started_validators", c.recentlyStartedValidators),
		)
		select {
		case c.indicesChange <- struct{}{}:
		case <-time.After(2 * c.beacon.GetBeaconNetwork().SlotDurationSec()):
			c.logger.Warn("timed out while notifying DutyScheduler of new validators")
		}
	}
	return nil
}

func hasNewValidators(before []phase0.ValidatorIndex, after []phase0.ValidatorIndex) bool {
	m := make(map[phase0.ValidatorIndex]struct{})
	for _, v := range before {
		m[v] = struct{}{}
	}
	for _, v := range after {
		if _, ok := m[v]; !ok {
			return true
		}
	}
	return false
}

func SetupCommitteeRunners(
	ctx context.Context,
	options validator.Options,
) validator.CommitteeRunnerFunc {
	buildController := func(role spectypes.RunnerRole, valueCheckF specqbft.ProposedValueCheckF) *qbftcontroller.Controller {
		config := &qbft.Config{
			BeaconSigner: options.Signer,
			Domain:       options.NetworkConfig.DomainType(),
			ValueCheckF:  nil, // sets per role type
			ProposerF: func(state *specqbft.State, round specqbft.Round) spectypes.OperatorID {
				leader := specqbft.RoundRobinProposer(state, round)
				//logger.Debug("leader", zap.Int("operator_id", int(leader)))
				return leader
			},
			Storage:     options.Storage.Get(convert.RunnerRole(role)),
			Network:     options.Network,
			Timer:       roundtimer.New(ctx, options.NetworkConfig.Beacon, role, nil),
			CutOffRound: specqbft.Round(specqbft.CutoffRound),
		}
		config.ValueCheckF = valueCheckF

		identifier := spectypes.NewMsgID(options.NetworkConfig.DomainType(), options.Operator.CommitteeID[:], role)
		qbftCtrl := qbftcontroller.NewController(identifier[:], options.Operator, config, options.OperatorSigner, options.FullNode)
		return qbftCtrl
	}

	return func(slot phase0.Slot, shares map[phase0.ValidatorIndex]*spectypes.Share, slashableValidators []spectypes.ShareValidatorPK) *runner.CommitteeRunner {
		// Create a committee runner.
		epoch := options.NetworkConfig.Beacon.GetBeaconNetwork().EstimatedEpochAtSlot(slot)
		valCheck := specssv.BeaconVoteValueCheckF(options.Signer, slot, slashableValidators, epoch)
		crunner := runner.NewCommitteeRunner(
			options.NetworkConfig,
			shares,
			buildController(spectypes.RoleCommittee, valCheck),
			options.Beacon,
			options.Network,
			options.Signer,
			options.OperatorSigner,
			valCheck,
		)
		return crunner.(*runner.CommitteeRunner)
	}
}

// SetupRunners initializes duty runners for the given validator
func SetupRunners(
	ctx context.Context,
	logger *zap.Logger,
	options validator.Options,
) runner.ValidatorDutyRunners {
	if options.SSVShare == nil || options.SSVShare.BeaconMetadata == nil {
		logger.Error("missing validator metadata", zap.String("validator", hex.EncodeToString(options.SSVShare.ValidatorPubKey[:])))
		return runner.ValidatorDutyRunners{} // TODO need to find better way to fix it
	}

	runnersType := []spectypes.RunnerRole{
		spectypes.RoleCommittee,
		spectypes.RoleProposer,
		spectypes.RoleAggregator,
		spectypes.RoleSyncCommitteeContribution,
		spectypes.RoleValidatorRegistration,
		spectypes.RoleVoluntaryExit,
	}

	buildController := func(role spectypes.RunnerRole, valueCheckF specqbft.ProposedValueCheckF) *qbftcontroller.Controller {
		config := &qbft.Config{
			BeaconSigner: options.Signer,
			Domain:       options.NetworkConfig.DomainType(),
			ValueCheckF:  nil, // sets per role type
			ProposerF: func(state *specqbft.State, round specqbft.Round) spectypes.OperatorID {
				leader := specqbft.RoundRobinProposer(state, round)
				//logger.Debug("leader", zap.Int("operator_id", int(leader)))
				return leader
			},
			Storage:     options.Storage.Get(convert.RunnerRole(role)),
			Network:     options.Network,
			Timer:       roundtimer.New(ctx, options.NetworkConfig.Beacon, role, nil),
			CutOffRound: specqbft.Round(specqbft.CutoffRound),
		}
		config.ValueCheckF = valueCheckF

		identifier := spectypes.NewMsgID(options.NetworkConfig.DomainType(), options.SSVShare.Share.ValidatorPubKey[:], role)
		qbftCtrl := qbftcontroller.NewController(identifier[:], options.Operator, config, options.OperatorSigner, options.FullNode)
		return qbftCtrl
	}

	shareMap := make(map[phase0.ValidatorIndex]*spectypes.Share) // TODO: fill the map
	shareMap[options.SSVShare.ValidatorIndex] = &options.SSVShare.Share

	runners := runner.ValidatorDutyRunners{}
	for _, role := range runnersType {
		switch role {
		//case spectypes.BNRoleAttester:
		//	valCheck := specssv.AttesterValueCheckF(options.Signer, options.NetworkConfig.Beacon.GetBeaconNetwork(), options.SSVShare.Share.ValidatorPubKey, options.SSVShare.BeaconMetadata.Index, options.SSVShare.SharePubKey)
		//	qbftCtrl := buildController(spectypes.BNRoleAttester, valCheck)
		//	runners[role] = runner.NewAttesterRunner(options.NetworkConfig.Beacon.GetBeaconNetwork(), &options.SSVShare.Share, qbftCtrl, options.Beacon, options.Network, options.Signer, options.OperatorSigner, valCheck, 0)
		case spectypes.RoleProposer:
			proposedValueCheck := specssv.ProposerValueCheckF(options.Signer, options.NetworkConfig.Beacon.GetBeaconNetwork(), options.SSVShare.Share.ValidatorPubKey, options.SSVShare.BeaconMetadata.Index, options.SSVShare.SharePubKey)
			qbftCtrl := buildController(spectypes.RoleProposer, proposedValueCheck)
			runners[role] = runner.NewProposerRunner(options.NetworkConfig, options.NetworkConfig.Beacon.GetBeaconNetwork(), shareMap, qbftCtrl, options.Beacon, options.Network, options.Signer, options.OperatorSigner, proposedValueCheck, 0)
		case spectypes.RoleAggregator:
			aggregatorValueCheckF := specssv.AggregatorValueCheckF(options.Signer, options.NetworkConfig.Beacon.GetBeaconNetwork(), options.SSVShare.Share.ValidatorPubKey, options.SSVShare.BeaconMetadata.Index)
			qbftCtrl := buildController(spectypes.RoleAggregator, aggregatorValueCheckF)
			runners[role] = runner.NewAggregatorRunner(options.NetworkConfig, options.NetworkConfig.Beacon.GetBeaconNetwork(), shareMap, qbftCtrl, options.Beacon, options.Network, options.Signer, options.OperatorSigner, aggregatorValueCheckF, 0)
		//case spectypes.BNRoleSyncCommittee:
		//syncCommitteeValueCheckF := specssv.SyncCommitteeValueCheckF(options.Signer, options.NetworkConfig.Beacon.GetBeaconNetwork(), options.SSVShare.ValidatorPubKey, options.SSVShare.BeaconMetadata.Index)
		//qbftCtrl := buildController(spectypes.BNRoleSyncCommittee, syncCommitteeValueCheckF)
		//runners[role] = runner.NewSyncCommitteeRunner(options.NetworkConfig, options.NetworkConfig.Beacon.GetBeaconNetwork(), &options.SSVShare.Share, qbftCtrl, options.Beacon, options.Network, options.Signer, options.OperatorSigner, syncCommitteeValueCheckF, 0)
		case spectypes.RoleSyncCommitteeContribution:
			syncCommitteeContributionValueCheckF := specssv.SyncCommitteeContributionValueCheckF(options.Signer, options.NetworkConfig.Beacon.GetBeaconNetwork(), options.SSVShare.Share.ValidatorPubKey, options.SSVShare.BeaconMetadata.Index)
			qbftCtrl := buildController(spectypes.RoleSyncCommitteeContribution, syncCommitteeContributionValueCheckF)
			runners[role] = runner.NewSyncCommitteeAggregatorRunner(options.NetworkConfig, options.NetworkConfig.Beacon.GetBeaconNetwork(), shareMap, qbftCtrl, options.Beacon, options.Network, options.Signer, options.OperatorSigner, syncCommitteeContributionValueCheckF, 0)
		case spectypes.RoleValidatorRegistration:
			runners[role] = runner.NewValidatorRegistrationRunner(options.NetworkConfig, options.NetworkConfig.Beacon.GetBeaconNetwork(), shareMap, options.Beacon, options.Network, options.Signer, options.OperatorSigner)
		case spectypes.RoleVoluntaryExit:
			runners[role] = runner.NewVoluntaryExitRunner(options.NetworkConfig, options.NetworkConfig.Beacon.GetBeaconNetwork(), shareMap, options.Beacon, options.Network, options.Signer, options.OperatorSigner)
		}
	}
	return runners
}

func SetupGenesisRunners(ctx context.Context, logger *zap.Logger, options validator.Options) genesisrunner.DutyRunners {
	if options.SSVShare == nil || options.SSVShare.BeaconMetadata == nil {
		logger.Error("missing validator metadata", zap.String("validator", hex.EncodeToString(options.SSVShare.ValidatorPubKey[:])))
		return genesisrunner.DutyRunners{} // TODO need to find better way to fix it
	}

	runnersType := []genesisspectypes.BeaconRole{
		genesisspectypes.BNRoleAttester,
		genesisspectypes.BNRoleProposer,
		genesisspectypes.BNRoleAggregator,
		genesisspectypes.BNRoleSyncCommittee,
		genesisspectypes.BNRoleSyncCommitteeContribution,
		genesisspectypes.BNRoleValidatorRegistration,
		genesisspectypes.BNRoleVoluntaryExit,
	}

	share := genesisssvtypes.ConvertToGenesisShare(&options.SSVShare.Share, options.Operator)

	buildController := func(role genesisspectypes.BeaconRole, valueCheckF genesisspecqbft.ProposedValueCheckF) *genesisqbftcontroller.Controller {
		config := &genesisqbft.Config{
			Signer:      options.GenesisOptions.Signer,
			SigningPK:   options.SSVShare.ValidatorPubKey[:],
			Domain:      genesisssvtypes.GetDefaultDomain(),
			ValueCheckF: nil, // sets per role type
			ProposerF: func(state *genesisspecqbft.State, round genesisspecqbft.Round) genesisspectypes.OperatorID {
				leader := genesisspecqbft.RoundRobinProposer(state, round)
				return leader
			},
			Storage:               options.GenesisOptions.Storage.Get(role),
			Network:               options.GenesisOptions.Network,
			Timer:                 genesisroundtimer.New(ctx, options.NetworkConfig.Beacon, role, nil),
			SignatureVerification: true,
		}
		config.ValueCheckF = valueCheckF
		identifier := genesisspectypes.NewMsgID(genesisssvtypes.GetDefaultDomain(), options.SSVShare.Share.ValidatorPubKey[:], role)
		qbftCtrl := genesisqbftcontroller.NewController(identifier[:], share, config, options.FullNode)
		qbftCtrl.NewDecidedHandler = options.GenesisOptions.NewDecidedHandler
		return qbftCtrl
	}

	genesisBeaconNetwork := genesisspectypes.BeaconNetwork(options.NetworkConfig.Beacon.GetBeaconNetwork())

	runners := genesisrunner.DutyRunners{}
	for _, role := range runnersType {
		switch role {
		case genesisspectypes.BNRoleAttester:
			valCheck := genesisspecssv.AttesterValueCheckF(options.GenesisOptions.Signer, genesisBeaconNetwork, options.SSVShare.Share.ValidatorPubKey[:], options.SSVShare.BeaconMetadata.Index, options.SSVShare.SharePubKey)
			qbftCtrl := buildController(genesisspectypes.BNRoleAttester, valCheck)
			runners[role] = genesisrunner.NewAttesterRunnner(options.NetworkConfig, genesisBeaconNetwork, share, qbftCtrl, options.GenesisBeacon, options.GenesisOptions.Network, options.GenesisOptions.Signer, valCheck, 0)
		case genesisspectypes.BNRoleProposer:
			proposedValueCheck := genesisspecssv.ProposerValueCheckF(options.GenesisOptions.Signer, genesisBeaconNetwork, options.SSVShare.Share.ValidatorPubKey[:], options.SSVShare.BeaconMetadata.Index, options.SSVShare.SharePubKey)
			qbftCtrl := buildController(genesisspectypes.BNRoleProposer, proposedValueCheck)
			runners[role] = genesisrunner.NewProposerRunner(options.NetworkConfig, genesisBeaconNetwork, share, qbftCtrl, options.GenesisBeacon, options.GenesisOptions.Network, options.GenesisOptions.Signer, proposedValueCheck, 0)
			runners[role].(*genesisrunner.ProposerRunner).ProducesBlindedBlocks = options.BuilderProposals // apply blinded block flag
		case genesisspectypes.BNRoleAggregator:
			aggregatorValueCheckF := genesisspecssv.AggregatorValueCheckF(options.GenesisOptions.Signer, genesisBeaconNetwork, options.SSVShare.Share.ValidatorPubKey[:], options.SSVShare.BeaconMetadata.Index)
			qbftCtrl := buildController(genesisspectypes.BNRoleAggregator, aggregatorValueCheckF)
			runners[role] = genesisrunner.NewAggregatorRunner(options.NetworkConfig, genesisBeaconNetwork, share, qbftCtrl, options.GenesisBeacon, options.GenesisOptions.Network, options.GenesisOptions.Signer, aggregatorValueCheckF, 0)
		case genesisspectypes.BNRoleSyncCommittee:
			syncCommitteeValueCheckF := genesisspecssv.SyncCommitteeValueCheckF(options.GenesisOptions.Signer, genesisBeaconNetwork, options.SSVShare.ValidatorPubKey[:], options.SSVShare.BeaconMetadata.Index)
			qbftCtrl := buildController(genesisspectypes.BNRoleSyncCommittee, syncCommitteeValueCheckF)
			runners[role] = genesisrunner.NewSyncCommitteeRunner(options.NetworkConfig, genesisBeaconNetwork, share, qbftCtrl, options.GenesisBeacon, options.GenesisOptions.Network, options.GenesisOptions.Signer, syncCommitteeValueCheckF, 0)
		case genesisspectypes.BNRoleSyncCommitteeContribution:
			syncCommitteeContributionValueCheckF := genesisspecssv.SyncCommitteeContributionValueCheckF(options.GenesisOptions.Signer, genesisBeaconNetwork, options.SSVShare.Share.ValidatorPubKey[:], options.SSVShare.BeaconMetadata.Index)
			qbftCtrl := buildController(genesisspectypes.BNRoleSyncCommitteeContribution, syncCommitteeContributionValueCheckF)
			runners[role] = genesisrunner.NewSyncCommitteeAggregatorRunner(options.NetworkConfig, genesisBeaconNetwork, share, qbftCtrl, options.GenesisBeacon, options.GenesisOptions.Network, options.GenesisOptions.Signer, syncCommitteeContributionValueCheckF, 0)
		case genesisspectypes.BNRoleValidatorRegistration:
			qbftCtrl := buildController(genesisspectypes.BNRoleValidatorRegistration, nil)
			runners[role] = genesisrunner.NewValidatorRegistrationRunner(options.NetworkConfig, genesisBeaconNetwork, share, qbftCtrl, options.GenesisBeacon, options.GenesisOptions.Network, options.GenesisOptions.Signer)
		case genesisspectypes.BNRoleVoluntaryExit:
			runners[role] = genesisrunner.NewVoluntaryExitRunner(options.NetworkConfig, genesisBeaconNetwork, share, options.GenesisBeacon, options.GenesisOptions.Network, options.GenesisOptions.Signer)
		}
	}
	return runners
}<|MERGE_RESOLUTION|>--- conflicted
+++ resolved
@@ -1059,16 +1059,11 @@
 
 		// TODO: (Alan) share mutations such as metadata changes and fee recipient updates aren't reflected in genesis shares
 		// because shares are duplicated.
-<<<<<<< HEAD
-=======
-		genesisOpts.SSVShare = genesisssvtypes.ConvertToGenesisSSVShare(share, operator)
-		genesisOpts.DutyRunners = SetupGenesisRunners(ctx, c.logger, opts)
->>>>>>> 5cf2a519
 
 		var genesisValidator *genesisvalidator.Validator
 		if !c.networkConfig.PastAlanFork() {
 			genesisOpts := c.genesisValidatorOptions
-			genesisOpts.SSVShare = genesisssvtypes.ConvertToAlanShare(share, operator)
+			genesisOpts.SSVShare = genesisssvtypes.ConvertToGenesisSSVShare(share, operator)
 			genesisOpts.DutyRunners = SetupGenesisRunners(ctx, c.logger, opts)
 
 			genesisValidator = genesisvalidator.NewValidator(ctx, cancel, genesisOpts)
