package validator

import (
	"context"
	"encoding/base64"
	"encoding/hex"
	"encoding/json"
	"fmt"
	"sync"
	"time"

	"github.com/ssvlabs/ssv/exporter/convert"

	"github.com/attestantio/go-eth2-client/spec/bellatrix"
	"github.com/attestantio/go-eth2-client/spec/phase0"
	"github.com/ethereum/go-ethereum/common"
	"github.com/jellydator/ttlcache/v3"
	"github.com/pkg/errors"
	genesisspecqbft "github.com/ssvlabs/ssv-spec-pre-cc/qbft"
	genesisspecssv "github.com/ssvlabs/ssv-spec-pre-cc/ssv"
	genesisspectypes "github.com/ssvlabs/ssv-spec-pre-cc/types"
	specqbft "github.com/ssvlabs/ssv-spec/qbft"
	specssv "github.com/ssvlabs/ssv-spec/ssv"
	spectypes "github.com/ssvlabs/ssv-spec/types"
	"go.uber.org/zap"
	"golang.org/x/exp/maps"
	"golang.org/x/exp/slices"

	"github.com/ssvlabs/ssv/ibft/genesisstorage"
	"github.com/ssvlabs/ssv/ibft/storage"
	"github.com/ssvlabs/ssv/logging"
	"github.com/ssvlabs/ssv/logging/fields"
	"github.com/ssvlabs/ssv/message/validation"
	"github.com/ssvlabs/ssv/network"
	"github.com/ssvlabs/ssv/networkconfig"
	operatordatastore "github.com/ssvlabs/ssv/operator/datastore"
	"github.com/ssvlabs/ssv/operator/duties"
	nodestorage "github.com/ssvlabs/ssv/operator/storage"
	"github.com/ssvlabs/ssv/operator/validators"
	genesisbeaconprotocol "github.com/ssvlabs/ssv/protocol/genesis/blockchain/beacon"
	genesismessage "github.com/ssvlabs/ssv/protocol/genesis/message"
	genesisqbft "github.com/ssvlabs/ssv/protocol/genesis/qbft"
	genesisqbftcontroller "github.com/ssvlabs/ssv/protocol/genesis/qbft/controller"
	genesisroundtimer "github.com/ssvlabs/ssv/protocol/genesis/qbft/roundtimer"
	"github.com/ssvlabs/ssv/protocol/genesis/ssv/genesisqueue"
	genesisrunner "github.com/ssvlabs/ssv/protocol/genesis/ssv/runner"
	genesisvalidator "github.com/ssvlabs/ssv/protocol/genesis/ssv/validator"
	genesisssvtypes "github.com/ssvlabs/ssv/protocol/genesis/types"
	genesistypes "github.com/ssvlabs/ssv/protocol/genesis/types"
	beaconprotocol "github.com/ssvlabs/ssv/protocol/v2/blockchain/beacon"
	"github.com/ssvlabs/ssv/protocol/v2/message"
	p2pprotocol "github.com/ssvlabs/ssv/protocol/v2/p2p"
	protocolp2p "github.com/ssvlabs/ssv/protocol/v2/p2p"
	"github.com/ssvlabs/ssv/protocol/v2/qbft"
	qbftcontroller "github.com/ssvlabs/ssv/protocol/v2/qbft/controller"
	"github.com/ssvlabs/ssv/protocol/v2/qbft/roundtimer"
	"github.com/ssvlabs/ssv/protocol/v2/queue/worker"
	"github.com/ssvlabs/ssv/protocol/v2/ssv/queue"
	"github.com/ssvlabs/ssv/protocol/v2/ssv/runner"
	"github.com/ssvlabs/ssv/protocol/v2/ssv/validator"
	"github.com/ssvlabs/ssv/protocol/v2/types"
	ssvtypes "github.com/ssvlabs/ssv/protocol/v2/types"
	registrystorage "github.com/ssvlabs/ssv/registry/storage"
	"github.com/ssvlabs/ssv/storage/basedb"
)

//go:generate mockgen -package=mocks -destination=./mocks/controller.go -source=./controller.go

const (
	networkRouterConcurrency = 2048
)

type GetRecipientDataFunc func(r basedb.Reader, owner common.Address) (*registrystorage.RecipientData, bool, error)

// ShareEventHandlerFunc is a function that handles event in an extended mode
type ShareEventHandlerFunc func(share *ssvtypes.SSVShare)

// ControllerOptions for creating a validator controller
type ControllerOptions struct {
	Context                    context.Context
	DB                         basedb.Database
	SignatureCollectionTimeout time.Duration `yaml:"SignatureCollectionTimeout" env:"SIGNATURE_COLLECTION_TIMEOUT" env-default:"5s" env-description:"Timeout for signature collection after consensus"`
	MetadataUpdateInterval     time.Duration `yaml:"MetadataUpdateInterval" env:"METADATA_UPDATE_INTERVAL" env-default:"12m" env-description:"Interval for updating metadata"`
	HistorySyncBatchSize       int           `yaml:"HistorySyncBatchSize" env:"HISTORY_SYNC_BATCH_SIZE" env-default:"25" env-description:"Maximum number of messages to sync in a single batch"`
	MinPeers                   int           `yaml:"MinimumPeers" env:"MINIMUM_PEERS" env-default:"2" env-description:"The required minimum peers for sync"`
	BeaconNetwork              beaconprotocol.Network
	Network                    P2PNetwork
	Beacon                     beaconprotocol.BeaconNode
	GenesisBeacon              genesisbeaconprotocol.BeaconNode
	FullNode                   bool `yaml:"FullNode" env:"FULLNODE" env-default:"false" env-description:"Save decided history rather than just highest messages"`
	Exporter                   bool `yaml:"Exporter" env:"EXPORTER" env-default:"false" env-description:""`
	BeaconSigner               spectypes.BeaconSigner
	OperatorSigner             ssvtypes.OperatorSigner
	OperatorDataStore          operatordatastore.OperatorDataStore
	RegistryStorage            nodestorage.Storage
	RecipientsStorage          Recipients
	NewDecidedHandler          qbftcontroller.NewDecidedHandler
	DutyRoles                  []spectypes.BeaconRole
	StorageMap                 *storage.QBFTStores
	ValidatorStore             registrystorage.ValidatorStore
	Metrics                    validator.Metrics
	MessageValidator           validation.MessageValidator
	ValidatorsMap              *validators.ValidatorsMap
	NetworkConfig              networkconfig.NetworkConfig

	// worker flags
	WorkersCount    int `yaml:"MsgWorkersCount" env:"MSG_WORKERS_COUNT" env-default:"256" env-description:"Number of goroutines to use for message workers"`
	QueueBufferSize int `yaml:"MsgWorkerBufferSize" env:"MSG_WORKER_BUFFER_SIZE" env-default:"65536" env-description:"Buffer size for message workers"`
	GasLimit        uint64

	// Genesis Flags
	GenesisControllerOptions
}

type GenesisControllerOptions struct {
	Network           genesisspecqbft.Network
	BuilderProposals  bool `yaml:"BuilderProposals" env:"BUILDER_PROPOSALS" env-default:"false" env-description:"Use external builders to produce blocks"`
	KeyManager        genesisspectypes.KeyManager
	StorageMap        *genesisstorage.QBFTStores
	NewDecidedHandler genesisqbftcontroller.NewDecidedHandler
	Metrics           genesisvalidator.Metrics
}

// Controller represent the validators controller,
// it takes care of bootstrapping, updating and managing existing validators and their shares
type Controller interface {
	StartValidators()
	CommitteeActiveIndices(epoch phase0.Epoch) []phase0.ValidatorIndex
	AllActiveIndices(epoch phase0.Epoch, afterInit bool) []phase0.ValidatorIndex
	GetValidator(pubKey spectypes.ValidatorPK) (*validators.ValidatorContainer, bool)
	UpdateValidatorMetaDataLoop()
	ForkMonitor(logger *zap.Logger)
	StartNetworkHandlers()
	GetOperatorShares() []*ssvtypes.SSVShare
	// GetValidatorStats returns stats of validators, including the following:
	//  - the amount of validators in the network
	//  - the amount of active validators (i.e. not slashed or existed)
	//  - the amount of validators assigned to this operator
	GetValidatorStats() (uint64, uint64, uint64, error)
	IndicesChangeChan() chan struct{}
	ValidatorExitChan() <-chan duties.ExitDescriptor

	StartValidator(share *ssvtypes.SSVShare) error
	StopValidator(pubKey spectypes.ValidatorPK) error
	LiquidateCluster(owner common.Address, operatorIDs []uint64, toLiquidate []*ssvtypes.SSVShare) error
	ReactivateCluster(owner common.Address, operatorIDs []uint64, toReactivate []*ssvtypes.SSVShare) error
	UpdateFeeRecipient(owner, recipient common.Address) error
	ExitValidator(pubKey phase0.BLSPubKey, blockNumber uint64, validatorIndex phase0.ValidatorIndex) error

	duties.DutyExecutor
}

type committeeObserver struct {
	*validator.CommitteeObserver
	sync.Mutex
}

type Nonce uint16

type Recipients interface {
	GetRecipientData(r basedb.Reader, owner common.Address) (*registrystorage.RecipientData, bool, error)
}

type SharesStorage interface {
	Get(txn basedb.Reader, pubKey []byte) *ssvtypes.SSVShare
	List(txn basedb.Reader, filters ...registrystorage.SharesFilter) []*ssvtypes.SSVShare
	Range(txn basedb.Reader, fn func(*ssvtypes.SSVShare) bool)
	UpdateValidatorMetadata(pk spectypes.ValidatorPK, metadata *beaconprotocol.ValidatorMetadata) error
	UpdateValidatorsMetadata(map[spectypes.ValidatorPK]*beaconprotocol.ValidatorMetadata) error
}

type P2PNetwork interface {
	protocolp2p.Broadcaster
	UseMessageRouter(router network.MessageRouter)
	SubscribeRandoms(logger *zap.Logger, numSubnets int) error
	RegisterHandlers(logger *zap.Logger, handlers ...*p2pprotocol.SyncHandler)
}

// controller implements Controller
type controller struct {
	context context.Context

	logger  *zap.Logger
	metrics validator.Metrics

	networkConfig     networkconfig.NetworkConfig
	sharesStorage     SharesStorage
	operatorsStorage  registrystorage.Operators
	recipientsStorage Recipients
	ibftStorageMap    *storage.QBFTStores

	beacon         beaconprotocol.BeaconNode
	beaconSigner   spectypes.BeaconSigner
	operatorSigner ssvtypes.OperatorSigner

	operatorDataStore operatordatastore.OperatorDataStore

	validatorOptions        validator.Options
	genesisValidatorOptions genesisvalidator.Options
	validatorStore          registrystorage.ValidatorStore
	validatorsMap           *validators.ValidatorsMap
	validatorStartFunc      func(validator *validators.ValidatorContainer) (bool, error)
	committeeValidatorSetup chan struct{}

	metadataUpdateInterval time.Duration

	operatorsIDs         *sync.Map
	network              P2PNetwork
	messageRouter        *messageRouter
	messageWorker        *worker.Worker
	historySyncBatchSize int
	messageValidator     validation.MessageValidator

	// nonCommittees is a cache of initialized committeeObserver instances
	committeesObservers      *ttlcache.Cache[spectypes.MessageID, *committeeObserver]
	committeesObserversMutex sync.Mutex

	recentlyStartedValidators uint64
	metadataLastUpdated       map[spectypes.ValidatorPK]time.Time
	indicesChange             chan struct{}
	validatorExitCh           chan duties.ExitDescriptor
}

// NewController creates a new validator controller instance
func NewController(logger *zap.Logger, options ControllerOptions) Controller {
	logger.Debug("setting up validator controller")

	// lookup in a map that holds all relevant operators
	operatorsIDs := &sync.Map{}

	workerCfg := &worker.Config{
		Ctx:          options.Context,
		WorkersCount: options.WorkersCount,
		Buffer:       options.QueueBufferSize,
	}

	validatorOptions := validator.Options{ //TODO add vars
		NetworkConfig: options.NetworkConfig,
		Network:       options.Network,
		Beacon:        options.Beacon,
		GenesisBeacon: options.GenesisBeacon,
		Storage:       options.StorageMap,
		//Share:   nil,  // set per validator
		Signer:            options.BeaconSigner,
		OperatorSigner:    options.OperatorSigner,
		DutyRunners:       nil, // set per validator
		NewDecidedHandler: options.NewDecidedHandler,
		FullNode:          options.FullNode,
		Exporter:          options.Exporter,
		GasLimit:          options.GasLimit,
		MessageValidator:  options.MessageValidator,
		Metrics:           options.Metrics,

		GenesisOptions: validator.GenesisOptions{
			Network:           options.GenesisControllerOptions.Network,
			BuilderProposals:  options.BuilderProposals,
			Signer:            options.GenesisControllerOptions.KeyManager,
			Storage:           options.GenesisControllerOptions.StorageMap,
			NewDecidedHandler: options.GenesisControllerOptions.NewDecidedHandler,
		},
	}

	//TODO
	genesisValidatorOptions := genesisvalidator.Options{
		Network:          options.GenesisControllerOptions.Network,
		BuilderProposals: options.BuilderProposals,
		BeaconNetwork:    options.NetworkConfig.Beacon,
		Storage:          options.GenesisControllerOptions.StorageMap,
		// SSVShare:   nil,  // set per validator
		Signer:            options.GenesisControllerOptions.KeyManager,
		DutyRunners:       nil, // set per validator
		NewDecidedHandler: options.GenesisControllerOptions.NewDecidedHandler,
		FullNode:          options.FullNode,
		Exporter:          options.Exporter,
		GasLimit:          options.GasLimit,
		MessageValidator:  options.MessageValidator,
		Metrics:           options.GenesisControllerOptions.Metrics,
	}

	// If full node, increase queue size to make enough room
	// for history sync batches to be pushed whole.
	if options.FullNode {
		size := options.HistorySyncBatchSize * 2
		if size > validator.DefaultQueueSize {
			validatorOptions.QueueSize = size
		}
		if size > genesisvalidator.DefaultQueueSize {
			genesisValidatorOptions.QueueSize = size
		}
	}

	metrics := validator.Metrics(validator.NopMetrics{})
	if options.Metrics != nil {
		metrics = options.Metrics
	}

	ctrl := controller{
		logger:            logger.Named(logging.NameController),
		metrics:           metrics,
		networkConfig:     options.NetworkConfig,
		sharesStorage:     options.RegistryStorage.Shares(),
		operatorsStorage:  options.RegistryStorage,
		recipientsStorage: options.RegistryStorage,
		ibftStorageMap:    options.StorageMap,
		validatorStore:    options.ValidatorStore,
		context:           options.Context,
		beacon:            options.Beacon,
		operatorDataStore: options.OperatorDataStore,
		beaconSigner:      options.BeaconSigner,
		operatorSigner:    options.OperatorSigner,
		network:           options.Network,

		validatorsMap:           options.ValidatorsMap,
		validatorOptions:        validatorOptions,
		genesisValidatorOptions: genesisValidatorOptions,

		metadataUpdateInterval: options.MetadataUpdateInterval,

		operatorsIDs: operatorsIDs,

		messageRouter:        newMessageRouter(logger),
		messageWorker:        worker.NewWorker(logger, workerCfg),
		historySyncBatchSize: options.HistorySyncBatchSize,

		committeesObservers: ttlcache.New(
			ttlcache.WithTTL[spectypes.MessageID, *committeeObserver](time.Minute * 13),
		),
		metadataLastUpdated:     make(map[spectypes.ValidatorPK]time.Time),
		indicesChange:           make(chan struct{}),
		validatorExitCh:         make(chan duties.ExitDescriptor),
		committeeValidatorSetup: make(chan struct{}, 1),

		messageValidator: options.MessageValidator,
	}

	// Start automatic expired item deletion in nonCommitteeValidators.
	go ctrl.committeesObservers.Start()

	return &ctrl
}

// setupNetworkHandlers registers all the required handlers for sync protocols
func (c *controller) setupNetworkHandlers() error {
	syncHandlers := []*p2pprotocol.SyncHandler{}
	c.logger.Debug("setting up network handlers",
		zap.Int("count", len(syncHandlers)),
		zap.Bool("full_node", c.validatorOptions.FullNode),
		zap.Bool("exporter", c.validatorOptions.Exporter),
		zap.Int("queue_size", c.validatorOptions.QueueSize))
	c.network.RegisterHandlers(c.logger, syncHandlers...)
	return nil
}

func (c *controller) GetOperatorShares() []*ssvtypes.SSVShare {
	return c.sharesStorage.List(
		nil,
		registrystorage.ByOperatorID(c.operatorDataStore.GetOperatorID()),
		registrystorage.ByActiveValidator(),
	)
}

func (c *controller) IndicesChangeChan() chan struct{} {
	return c.indicesChange
}

func (c *controller) ValidatorExitChan() <-chan duties.ExitDescriptor {
	return c.validatorExitCh
}

func (c *controller) GetValidatorStats() (uint64, uint64, uint64, error) {
	allShares := c.sharesStorage.List(nil)
	operatorShares := uint64(0)
	active := uint64(0)
	for _, s := range allShares {
		if ok := s.BelongsToOperator(c.operatorDataStore.GetOperatorID()); ok {
			operatorShares++
		}
		if s.IsAttesting(c.beacon.GetBeaconNetwork().EstimatedCurrentEpoch()) {
			active++
		}
	}
	return uint64(len(allShares)), active, operatorShares, nil
}

func (c *controller) handleRouterMessages() {
	ctx, cancel := context.WithCancel(c.context)
	defer cancel()
	ch := c.messageRouter.GetMessageChan()
	for {
		select {
		case <-ctx.Done():
			c.logger.Debug("router message handler stopped")
			return

		case msg := <-ch:
			switch m := msg.(type) {
			case *genesisqueue.GenesisSSVMessage:
				if m.MsgType == genesismessage.SSVEventMsgType {
					continue
				}

				pk := m.GetID().GetPubKey()
				if v, ok := c.validatorsMap.GetValidator(spectypes.ValidatorPK(pk[:])); ok {
					v.GenesisValidator.HandleMessage(c.logger, m)
				}
				// TODO: (Alan) make exporter work with genesis message as well
				// } else if c.validatorOptions.Exporter {
				// 	if m.MsgType != genesisspectypes.SSVConsensusMsgType {
				// 		continue // not supporting other types
				// 	}
				// 	if !c.messageWorker.TryEnqueue(m) { // start to save non committee decided messages only post fork
				// 		c.logger.Warn("Failed to enqueue post consensus message: buffer is full")
				// 	}

			case *queue.SSVMessage:
				if m.MsgType == message.SSVEventMsgType {
					continue
				}

				// TODO: only try copying clusterid if validator failed
				dutyExecutorID := m.GetID().GetDutyExecutorID()
				var cid spectypes.CommitteeID
				copy(cid[:], dutyExecutorID[16:])

				if v, ok := c.validatorsMap.GetValidator(spectypes.ValidatorPK(dutyExecutorID)); ok {
					v.Validator.HandleMessage(c.logger, m)
				} else if vc, ok := c.validatorsMap.GetCommittee(cid); ok {
					vc.HandleMessage(c.logger, m)
				} else if c.validatorOptions.Exporter {
					if m.MsgType != spectypes.SSVConsensusMsgType && m.MsgType != spectypes.SSVPartialSignatureMsgType {
						continue
					}
					if !c.messageWorker.TryEnqueue(m) { // start to save non committee decided messages only post fork
						c.logger.Warn("Failed to enqueue post consensus message: buffer is full")
					}
				}

			default:
				// This should be impossible because the channel is typed.
				c.logger.Fatal("unknown message type from router", zap.Any("message", m))
			}
		}
	}
}

var nonCommitteeValidatorTTLs = map[spectypes.RunnerRole]phase0.Slot{
	spectypes.RoleCommittee:  64,
	spectypes.RoleProposer:   4,
	spectypes.RoleAggregator: 4,
	//spectypes.BNRoleSyncCommittee:             4,
	spectypes.RoleSyncCommitteeContribution: 4,
}

func (c *controller) handleWorkerMessages(msg network.DecodedSSVMessage) error {
	var ncv *committeeObserver
	ssvMsg := msg.(*queue.SSVMessage)

	item := c.getNonCommitteeValidators(ssvMsg.GetID())
	if item == nil {
		committeeObserverOptions := validator.CommitteeObserverOptions{
			Logger:            c.logger,
			NetworkConfig:     c.networkConfig,
			ValidatorStore:    c.validatorStore,
			Network:           c.validatorOptions.Network,
			Storage:           c.validatorOptions.Storage,
			FullNode:          c.validatorOptions.FullNode,
			Operator:          c.validatorOptions.Operator,
			OperatorSigner:    c.validatorOptions.OperatorSigner,
			NewDecidedHandler: c.validatorOptions.NewDecidedHandler,
		}
		ncv = &committeeObserver{
			CommitteeObserver: validator.NewCommitteeObserver(convert.MessageID(ssvMsg.MsgID), committeeObserverOptions),
		}
		ttlSlots := nonCommitteeValidatorTTLs[ssvMsg.MsgID.GetRoleType()]
		c.committeesObservers.Set(
			ssvMsg.GetID(),
			ncv,
			time.Duration(ttlSlots)*c.beacon.GetBeaconNetwork().SlotDurationSec(),
		)
	} else {
		ncv = item
	}
	if err := c.handleNonCommitteeMessages(ssvMsg, ncv); err != nil {
		return err
	}
	return nil
}

func (c *controller) handleNonCommitteeMessages(msg *queue.SSVMessage, ncv *committeeObserver) error {
	c.committeesObserversMutex.Lock()
	defer c.committeesObserversMutex.Unlock()

	if msg.MsgType == spectypes.SSVConsensusMsgType {
		// Process proposal messages for committee consensus only to get the roots
		if msg.MsgID.GetRoleType() != spectypes.RoleCommittee {
			return nil
		}

		subMsg, ok := msg.Body.(*specqbft.Message)
		if !ok || subMsg.MsgType != specqbft.ProposalMsgType {
			return nil
		}

		return ncv.OnProposalMsg(msg)
	} else if msg.MsgType == spectypes.SSVPartialSignatureMsgType {
		pSigMessages := &spectypes.PartialSignatureMessages{}
		if err := pSigMessages.Decode(msg.SignedSSVMessage.SSVMessage.GetData()); err != nil {
			return err
		}

		return ncv.ProcessMessage(msg)
	}
	return nil
}

func (c *controller) getNonCommitteeValidators(messageId spectypes.MessageID) *committeeObserver {
	item := c.committeesObservers.Get(messageId)
	if item != nil {
		return item.Value()
	}
	return nil
}

// StartValidators loads all persisted shares and setup the corresponding validators
func (c *controller) StartValidators() {
	// Load non-liquidated shares.
	shares := c.sharesStorage.List(nil, registrystorage.ByNotLiquidated())
	if len(shares) == 0 {
		close(c.committeeValidatorSetup)
		c.logger.Info("could not find validators")
		return
	}

	var ownShares []*ssvtypes.SSVShare
	var allPubKeys = make([][]byte, 0, len(shares))
	for _, share := range shares {
		if c.operatorDataStore.GetOperatorID() != 0 && share.BelongsToOperator(c.operatorDataStore.GetOperatorID()) {
			ownShares = append(ownShares, share)
		}
		allPubKeys = append(allPubKeys, share.ValidatorPubKey[:])
	}

	if c.validatorOptions.Exporter {
		// There are no committee validators to setup.
		close(c.committeeValidatorSetup)
	} else {
		// Setup committee validators.
		inited, committees := c.setupValidators(ownShares)
		if len(inited) == 0 {
			// If no validators were started and therefore we're not subscribed to any subnets,
			// then subscribe to a random subnet to participate in the network.
			if err := c.network.SubscribeRandoms(c.logger, 1); err != nil {
				c.logger.Error("failed to subscribe to random subnets", zap.Error(err))
			}
		}
		close(c.committeeValidatorSetup)

		// Start validators.
		c.startValidators(inited, committees)
	}

	// Fetch metadata now if there is none. Otherwise, UpdateValidatorsMetadataLoop will handle it.
	var hasMetadata bool
	for _, share := range shares {
		if !share.Liquidated && share.HasBeaconMetadata() {
			hasMetadata = true
			break
		}
	}
	if !hasMetadata {
		start := time.Now()
		err := beaconprotocol.UpdateValidatorsMetadata(c.logger, allPubKeys, c, c.beacon, c.onMetadataUpdated)
		if err != nil {
			c.logger.Error("failed to update validators metadata after setup",
				zap.Int("shares", len(allPubKeys)),
				fields.Took(time.Since(start)),
				zap.Error(err))
		} else {
			c.logger.Debug("updated validators metadata after setup",
				zap.Int("shares", len(allPubKeys)),
				fields.Took(time.Since(start)))
		}
	}
}

// setupValidators setup and starts validators from the given shares.
// shares w/o validator's metadata won't start, but the metadata will be fetched and the validator will start afterwards
func (c *controller) setupValidators(shares []*ssvtypes.SSVShare) ([]*validators.ValidatorContainer, []*validator.Committee) {
	c.logger.Info("starting validators setup...", zap.Int("shares count", len(shares)))
	var errs []error
	var fetchMetadata [][]byte
	var validators []*validators.ValidatorContainer
	var committees []*validator.Committee
	for _, validatorShare := range shares {
		var initialized bool
		v, vc, err := c.onShareInit(validatorShare)
		if err != nil {
			c.logger.Warn("could not start validator", fields.PubKey(validatorShare.ValidatorPubKey[:]), zap.Error(err))
			errs = append(errs, err)
		}
		if v != nil {
			initialized = true
		}
		if !initialized && err == nil {
			// Fetch metadata, if needed.
			fetchMetadata = append(fetchMetadata, validatorShare.ValidatorPubKey[:])
		}
		if initialized {
			validators = append(validators, v)
			committees = append(committees, vc)
		}
	}
	c.logger.Info("init validators done", zap.Int("validators_size", c.validatorsMap.SizeValidators()), zap.Int("committee_size", c.validatorsMap.SizeCommittees()),
		zap.Int("failures", len(errs)), zap.Int("missing_metadata", len(fetchMetadata)),
		zap.Int("shares", len(shares)), zap.Int("initialized", len(validators)))
	return validators, committees
}

func (c *controller) startValidators(validators []*validators.ValidatorContainer, committees []*validator.Committee) int {
	var started int
	var errs []error
	for _, v := range validators {
		s, err := c.startValidator(v)
		if err != nil {
			c.logger.Error("could not start validator", zap.Error(err))
			errs = append(errs, err)
			continue
		}
		if s {
			started++
		}
	}

	for _, vc := range committees {
		s, err := c.startCommittee(vc)
		if err != nil {
			c.logger.Error("could not start committee", zap.Error(err))
			errs = append(errs, err)
			continue
		}
		if s {
			started++
		}
	}

	c.logger.Info("setup validators done", zap.Int("map size", c.validatorsMap.SizeValidators()),
		zap.Int("failures", len(errs)),
		zap.Int("shares", len(validators)), zap.Int("started", started))
	return started
}

// StartNetworkHandlers init msg worker that handles network messages
func (c *controller) StartNetworkHandlers() {
	// first, set stream handlers
	if err := c.setupNetworkHandlers(); err != nil {
		c.logger.Panic("could not register stream handlers", zap.Error(err))
	}
	c.network.UseMessageRouter(c.messageRouter)
	for i := 0; i < networkRouterConcurrency; i++ {
		go c.handleRouterMessages()
	}
	c.messageWorker.UseHandler(c.handleWorkerMessages)
}

// UpdateValidatorMetadata updates a given validator with metadata (implements ValidatorMetadataStorage)
func (c *controller) UpdateValidatorMetadata(pk spectypes.ValidatorPK, metadata *beaconprotocol.ValidatorMetadata) error {
	if metadata == nil {
		return errors.New("could not update empty metadata")
	}
	// Save metadata to share storage.
	err := c.sharesStorage.UpdateValidatorMetadata(pk, metadata)
	if err != nil {
		return errors.Wrap(err, "could not update validator metadata")
	}

	// If this validator is not ours or is liquidated, don't start it.
	share := c.sharesStorage.Get(nil, pk[:])
	if share == nil {
		return errors.New("share was not found")
	}
	if !share.BelongsToOperator(c.operatorDataStore.GetOperatorID()) || share.Liquidated {
		return nil
	}

	// Start validator (if not already started).
	// TODO: why its in the map if not started?
	if v, found := c.validatorsMap.GetValidator(pk); found {
		v.UpdateShare(
			func(s *types.SSVShare) {
				s.BeaconMetadata = share.BeaconMetadata
				s.ValidatorIndex = share.ValidatorIndex
			}, func(s *genesistypes.SSVShare) {
				s.BeaconMetadata = share.BeaconMetadata
			},
		)
		_, err := c.startValidator(v)
		if err != nil {
			c.logger.Warn("could not start validator", zap.Error(err))
		}
		vc, found := c.validatorsMap.GetCommittee(v.Share().CommitteeID())
		if found {
			vc.AddShare(&v.Share().Share)
			_, err := c.startCommittee(vc)
			if err != nil {
				c.logger.Warn("could not start committee", zap.Error(err))
			}
		}
	} else {
		c.logger.Info("starting new validator", fields.PubKey(pk[:]))

		started, err := c.onShareStart(share)
		if err != nil {
			return errors.Wrap(err, "could not start validator")
		}
		if started {
			c.logger.Debug("started share after metadata update", zap.Bool("started", started))
		}
	}
	return nil
}

// UpdateValidatorMetadata updates a given validator with metadata (implements ValidatorMetadataStorage)
func (c *controller) UpdateValidatorsMetadata(data map[spectypes.ValidatorPK]*beaconprotocol.ValidatorMetadata) error {
	// TODO: better log and err handling
	for pk, metadata := range data {
		c.metadataLastUpdated[pk] = time.Now()

		if metadata == nil {
			delete(data, pk)
		}
	}

	startdb := time.Now()
	// Save metadata to share storage.
	err := c.sharesStorage.UpdateValidatorsMetadata(data)
	if err != nil {
		return errors.Wrap(err, "could not update validator metadata")
	}
	c.logger.Debug("🆕 updated validators metadata in storage", zap.Duration("elapsed", time.Since(startdb)), zap.Int("count", len(data)))

	pks := maps.Keys(data)

	shares := c.sharesStorage.List(nil, registrystorage.ByNotLiquidated(), registrystorage.ByOperatorID(c.operatorDataStore.GetOperatorID()), func(share *ssvtypes.SSVShare) bool {
		return slices.Contains(pks, share.ValidatorPubKey)
	})

	for _, share := range shares {
		// Start validator (if not already started).
		// TODO: why its in the map if not started?
		if v, found := c.validatorsMap.GetValidator(share.ValidatorPubKey); found {
			v.UpdateShare(
				func(s *types.SSVShare) {
					s.BeaconMetadata = share.BeaconMetadata
					s.ValidatorIndex = share.ValidatorIndex
				}, func(s *genesistypes.SSVShare) {
					s.BeaconMetadata = share.BeaconMetadata
				},
			)
			_, err := c.startValidator(v)
			if err != nil {
				c.logger.Warn("could not start validator", zap.Error(err))
			}
			vc, found := c.validatorsMap.GetCommittee(v.Share().CommitteeID())
			if found {
				vc.AddShare(&v.Share().Share)
				_, err := c.startCommittee(vc)
				if err != nil {
					c.logger.Warn("could not start committee", zap.Error(err))
				}
			}
		} else {
			c.logger.Info("starting new validator", fields.PubKey(share.ValidatorPubKey[:]))

			started, err := c.onShareStart(share)
			if err != nil {
				c.logger.Warn("could not start newly active validator", zap.Error(err))
				continue
			}
			if started {
				c.logger.Debug("started share after metadata update", zap.Bool("started", started))
			}
		}
	}

	return nil
}

// GetValidator returns a validator instance from ValidatorsMap
func (c *controller) GetValidator(pubKey spectypes.ValidatorPK) (*validators.ValidatorContainer, bool) {
	return c.validatorsMap.GetValidator(pubKey)
}

func (c *controller) ExecuteGenesisDuty(logger *zap.Logger, duty *genesisspectypes.Duty) {
	// because we're using the same duty for more than 1 duty (e.g. attest + aggregator) there is an error in bls.Deserialize func for cgo pointer to pointer,
	// so we need to copy the pubkey to avoid pointer.
	var pk phase0.BLSPubKey
	copy(pk[:], duty.PubKey[:])

	if v, ok := c.GetValidator(spectypes.ValidatorPK(pk)); ok {
		ssvMsg, err := CreateGenesisDutyExecuteMsg(duty, pk, genesisssvtypes.GetDefaultDomain())
		if err != nil {
			logger.Error("could not create duty execute msg", zap.Error(err))
			return
		}
		dec, err := genesisqueue.DecodeGenesisSSVMessage(ssvMsg)
		if err != nil {
			logger.Error("could not decode duty execute msg", zap.Error(err))
			return
		}
		if pushed := v.GenesisValidator.Queues[duty.Type].Q.TryPush(dec); !pushed {
			logger.Warn("dropping ExecuteDuty message because the queue is full")
		}
	} else {
		logger.Warn("could not find validator", fields.PubKey(duty.PubKey[:]))
	}
}

func (c *controller) ExecuteDuty(logger *zap.Logger, duty *spectypes.ValidatorDuty) {
	// because we're using the same duty for more than 1 duty (e.g. attest + aggregator) there is an error in bls.Deserialize func for cgo pointer to pointer.
	// so we need to copy the pubkey val to avoid pointer
	pk := make([]byte, 48)
	copy(pk, duty.PubKey[:])

	if v, ok := c.GetValidator(spectypes.ValidatorPK(pk)); ok {
		ssvMsg, err := CreateDutyExecuteMsg(duty, pk, c.networkConfig.DomainType())
		if err != nil {
			logger.Error("could not create duty execute msg", zap.Error(err))
			return
		}
		dec, err := queue.DecodeSSVMessage(ssvMsg)
		if err != nil {
			logger.Error("could not decode duty execute msg", zap.Error(err))
			return
		}
		if pushed := v.Validator.Queues[duty.RunnerRole()].Q.TryPush(dec); !pushed {
			logger.Warn("dropping ExecuteDuty message because the queue is full")
		}
		// logger.Debug("📬 queue: pushed message", fields.MessageID(dec.MsgID), fields.MessageType(dec.MsgType))
	} else {
		logger.Warn("could not find validator")
	}
}

func (c *controller) ExecuteCommitteeDuty(logger *zap.Logger, committeeID spectypes.CommitteeID, duty *spectypes.CommitteeDuty) {
	logger = logger.With(fields.Slot(duty.Slot), fields.Role(duty.RunnerRole()))

	if cm, ok := c.validatorsMap.GetCommittee(committeeID); ok {
		ssvMsg, err := CreateCommitteeDutyExecuteMsg(duty, committeeID, c.networkConfig.DomainType())
		if err != nil {
			logger.Error("could not create duty execute msg", zap.Error(err))
			return
		}
		dec, err := queue.DecodeSSVMessage(ssvMsg)
		if err != nil {
			logger.Error("could not decode duty execute msg", zap.Error(err))
			return
		}
		// TODO alan: no queue in cc, what should we do?
		if err := cm.OnExecuteDuty(logger, dec.Body.(*ssvtypes.EventMsg)); err != nil {
			logger.Error("could not execute committee duty", zap.Error(err))
		}
		// logger.Debug("📬 queue: pushed message", fields.MessageID(dec.MsgID), fields.MessageType(dec.MsgType))
	} else {
		logger.Warn("could not find committee", fields.CommitteeID(committeeID))
	}
}

// CreateDutyExecuteMsg returns ssvMsg with event type of execute duty
func CreateDutyExecuteMsg(duty *spectypes.ValidatorDuty, pubKey []byte, domain spectypes.DomainType) (*spectypes.SSVMessage, error) {
	executeDutyData := ssvtypes.ExecuteDutyData{Duty: duty}
	data, err := json.Marshal(executeDutyData)
	if err != nil {
		return nil, fmt.Errorf("failed to marshal execute duty data: %w", err)
	}

	return dutyDataToSSVMsg(domain, pubKey, duty.RunnerRole(), data)
}

// CreateCommitteeDutyExecuteMsg returns ssvMsg with event type of execute committee duty
func CreateCommitteeDutyExecuteMsg(duty *spectypes.CommitteeDuty, committeeID spectypes.CommitteeID, domain spectypes.DomainType) (*spectypes.SSVMessage, error) {
	executeCommitteeDutyData := ssvtypes.ExecuteCommitteeDutyData{Duty: duty}
	data, err := json.Marshal(executeCommitteeDutyData)
	if err != nil {
		return nil, fmt.Errorf("failed to marshal execute committee duty data: %w", err)
	}

	return dutyDataToSSVMsg(domain, committeeID[:], spectypes.RoleCommittee, data)
}

func CreateGenesisDutyExecuteMsg(duty *genesisspectypes.Duty, pubKey phase0.BLSPubKey, domain genesisspectypes.DomainType) (*genesisspectypes.SSVMessage, error) {
	executeDutyData := genesisssvtypes.ExecuteDutyData{Duty: duty}
	b, err := json.Marshal(executeDutyData)
	if err != nil {
		return nil, errors.Wrap(err, "failed to marshal execute duty data")
	}
	msg := genesisssvtypes.EventMsg{
		Type: genesisssvtypes.ExecuteDuty,
		Data: b,
	}
	data, err := msg.Encode()
	if err != nil {
		return nil, errors.Wrap(err, "failed to encode event msg")
	}
	return &genesisspectypes.SSVMessage{
		MsgType: genesisspectypes.MsgType(message.SSVEventMsgType),
		MsgID:   genesisspectypes.NewMsgID(domain, pubKey[:], duty.Type),
		Data:    data,
	}, nil
}

func dutyDataToSSVMsg(
	domain spectypes.DomainType,
	msgIdentifier []byte,
	runnerRole spectypes.RunnerRole,
	data []byte,
) (*spectypes.SSVMessage, error) {
	msg := ssvtypes.EventMsg{
		Type: ssvtypes.ExecuteDuty,
		Data: data,
	}
	msgData, err := msg.Encode()
	if err != nil {
		return nil, fmt.Errorf("failed to encode event msg: %w", err)
	}

	return &spectypes.SSVMessage{
		MsgType: message.SSVEventMsgType,
		MsgID:   spectypes.NewMsgID(domain, msgIdentifier, runnerRole),
		Data:    msgData,
	}, nil
}

// CommitteeActiveIndices fetches indices of in-committee validators who are active at the given epoch.
func (c *controller) CommitteeActiveIndices(epoch phase0.Epoch) []phase0.ValidatorIndex {
	vals := c.validatorsMap.GetAllValidators()
	indices := make([]phase0.ValidatorIndex, 0, len(vals))
	for _, v := range vals {
		if v.Share().IsAttesting(epoch) {
			indices = append(indices, v.Share().BeaconMetadata.Index)
		}
	}
	return indices
}

func (c *controller) AllActiveIndices(epoch phase0.Epoch, afterInit bool) []phase0.ValidatorIndex {
	if afterInit {
		<-c.committeeValidatorSetup
	}
	var indices []phase0.ValidatorIndex
	c.sharesStorage.Range(nil, func(share *ssvtypes.SSVShare) bool {
		if share.IsAttesting(epoch) {
			indices = append(indices, share.BeaconMetadata.Index)
		}
		return true
	})
	return indices
}

// TODO: this looks like its duplicated behaviour, check if necessary
// onMetadataUpdated is called when validator's metadata was updated
func (c *controller) onMetadataUpdated(pk spectypes.ValidatorPK, meta *beaconprotocol.ValidatorMetadata) {
	if meta == nil {
		return
	}
	logger := c.logger.With(fields.PubKey(pk[:]))

	if v, exist := c.GetValidator(pk); exist {
		// update share object owned by the validator
		// TODO: check if this updates running validators
		if !v.Share().BeaconMetadata.Equals(meta) {
			v.UpdateShare(
				func(s *types.SSVShare) {
					s.BeaconMetadata.Status = meta.Status
					s.BeaconMetadata.Balance = meta.Balance
					s.BeaconMetadata.ActivationEpoch = meta.ActivationEpoch
				},
				func(s *genesistypes.SSVShare) {
					s.BeaconMetadata.Status = meta.Status
					s.BeaconMetadata.Balance = meta.Balance
					s.BeaconMetadata.ActivationEpoch = meta.ActivationEpoch
				},
			)
			logger.Debug("metadata was updated")
		}
		_, err := c.startValidator(v)
		if err != nil {
			logger.Warn("could not start validator after metadata update",
				zap.Error(err), zap.Any("metadata", meta))
		}
		if vc, vcexist := c.validatorsMap.GetCommittee(v.Share().CommitteeID()); vcexist {
			vc.AddShare(&v.Share().Share)
			_, err := c.startCommittee(vc)
			if err != nil {
				logger.Warn("could not start committee after metadata update",
					zap.Error(err), zap.Any("metadata", meta))
			}
		}
		return
	}
}

// onShareStop is called when a validator was removed or liquidated
func (c *controller) onShareStop(pubKey spectypes.ValidatorPK) {
	// remove from ValidatorsMap
	v := c.validatorsMap.RemoveValidator(pubKey)

	if v == nil {
		c.logger.Warn("could not find validator to stop", fields.PubKey(pubKey[:]))
		return
	}

	// stop instance
	v.Stop()
	c.logger.Debug("validator was stopped", fields.PubKey(pubKey[:]))
	vc, ok := c.validatorsMap.GetCommittee(v.Share().CommitteeID())
	if ok {
		vc.RemoveShare(v.Share().Share.ValidatorIndex)
		if len(vc.Shares) == 0 {
			deletedCommittee := c.validatorsMap.RemoveCommittee(v.Share().CommitteeID())
			if deletedCommittee == nil {
				c.logger.Warn("could not find committee to remove on no validators",
					fields.CommitteeID(v.Share().CommitteeID()),
					fields.PubKey(pubKey[:]),
				)
				return
			}
			// TODO: (Alan) stop committee runners queues consumption
		}
	}
}

func (c *controller) onShareInit(share *ssvtypes.SSVShare) (*validators.ValidatorContainer, *validator.Committee, error) {
	if !share.HasBeaconMetadata() { // fetching index and status in case not exist
		c.logger.Warn("skipping validator until it becomes active", fields.PubKey(share.ValidatorPubKey[:]))
		return nil, nil, nil
	}

	if err := c.setShareFeeRecipient(share, c.recipientsStorage.GetRecipientData); err != nil {
		return nil, nil, fmt.Errorf("could not set share fee recipient: %w", err)
	}

	operator, err := c.committeeMemberFromShare(share)
	if err != nil {
		return nil, nil, err
	}

	// Start a committee validator.
	v, found := c.validatorsMap.GetValidator(share.ValidatorPubKey)
	if !found {
		// Share context with both the validator and the runners,
		// so that when the validator is stopped, the runners are stopped as well.
		ctx, cancel := context.WithCancel(c.context)

		opts := c.validatorOptions
		opts.SSVShare = share
		opts.Operator = operator
		opts.DutyRunners = SetupRunners(ctx, c.logger, opts)
		alanValidator := validator.NewValidator(ctx, cancel, opts)

		// TODO: (Alan) share mutations such as metadata changes and fee recipient updates aren't reflected in genesis shares
		// because shares are duplicated.

		var genesisValidator *genesisvalidator.Validator
		if !c.networkConfig.PastAlanFork() {
			genesisOpts := c.genesisValidatorOptions
<<<<<<< HEAD
			genesisOpts.SSVShare = genesisssvtypes.ConvertToAlanShare(share, operator)
=======
			genesisOpts.SSVShare = genesisssvtypes.ConvertToGenesisSSVShare(share, operator)
>>>>>>> 6aac1ae4
			genesisOpts.DutyRunners = SetupGenesisRunners(ctx, c.logger, opts)

			genesisValidator = genesisvalidator.NewValidator(ctx, cancel, genesisOpts)
		}

		v = &validators.ValidatorContainer{Validator: alanValidator, GenesisValidator: genesisValidator}
		c.validatorsMap.PutValidator(share.ValidatorPubKey, v)

		c.printShare(share, "setup validator done")

	}

	// Start a committee validator.
	vc, found := c.validatorsMap.GetCommittee(operator.CommitteeID)
	if !found {
		// Share context with both the validator and the runners,
		// so that when the validator is stopped, the runners are stopped as well.
		ctx, cancel := context.WithCancel(c.context)
		_ = cancel

		opts := c.validatorOptions
		opts.SSVShare = share
		opts.Operator = operator

		logger := c.logger.With([]zap.Field{
			zap.String("committee", fields.FormatCommittee(operator.Committee)),
			zap.String("committee_id", hex.EncodeToString(operator.CommitteeID[:])),
		}...)

		committeeRunnerFunc := SetupCommitteeRunners(ctx, opts)

		vc = validator.NewCommittee(c.context, logger, c.beacon.GetBeaconNetwork(), operator, committeeRunnerFunc)
		vc.AddShare(&share.Share)
		c.validatorsMap.PutCommittee(operator.CommitteeID, vc)

		c.printShare(share, "setup committee done")

	} else {
		vc.AddShare(&share.Share)
		c.printShare(share, "added share to committee")
	}

	return v, vc, nil
}

func (c *controller) committeeMemberFromShare(share *ssvtypes.SSVShare) (*spectypes.CommitteeMember, error) {
	operators := make([]*spectypes.Operator, len(share.Committee))
	for i, cm := range share.Committee {
		opdata, found, err := c.operatorsStorage.GetOperatorData(nil, cm.Signer)
		if err != nil {
			return nil, fmt.Errorf("could not get operator data: %w", err)
		}
		if !found {
			//TODO alan: support removed ops
			return nil, fmt.Errorf("operator not found")
		}

		operatorPEM, err := base64.StdEncoding.DecodeString(string(opdata.PublicKey))
		if err != nil {
			return nil, fmt.Errorf("could not decode public key: %w", err)
		}

		operators[i] = &spectypes.Operator{
			OperatorID:        cm.Signer,
			SSVOperatorPubKey: operatorPEM,
		}
	}

	f := ssvtypes.ComputeF(len(share.Committee))

	operatorPEM, err := base64.StdEncoding.DecodeString(string(c.operatorDataStore.GetOperatorData().PublicKey))
	if err != nil {
		return nil, fmt.Errorf("could not decode public key: %w", err)
	}

	return &spectypes.CommitteeMember{
		OperatorID:        c.operatorDataStore.GetOperatorID(),
		CommitteeID:       share.CommitteeID(),
		SSVOperatorPubKey: operatorPEM,
		FaultyNodes:       f,
		Committee:         operators,
	}, nil
}

func (c *controller) onShareStart(share *ssvtypes.SSVShare) (bool, error) {
	v, vc, err := c.onShareInit(share)
	if err != nil || v == nil {
		return false, err
	}

	started, err := c.startValidator(v)
	if err != nil {
		return false, err
	}
	vcstarted, err := c.startCommittee(vc)
	if err != nil {
		return false, err
	}
	return started && vcstarted, nil
}

func (c *controller) printShare(s *ssvtypes.SSVShare, msg string) {
	committee := make([]string, len(s.Committee))
	for i, c := range s.Committee {
		committee[i] = fmt.Sprintf(`[OperatorID=%d, PubKey=%x]`, c.Signer, c.SharePubKey)
	}
	c.logger.Debug(msg,
		fields.PubKey(s.ValidatorPubKey[:]),
		zap.Bool("own_validator", s.BelongsToOperator(c.operatorDataStore.GetOperatorID())),
		zap.Strings("committee", committee),
		fields.FeeRecipient(s.FeeRecipientAddress[:]),
	)
}

func (c *controller) setShareFeeRecipient(share *ssvtypes.SSVShare, getRecipientData GetRecipientDataFunc) error {
	data, found, err := getRecipientData(nil, share.OwnerAddress)
	if err != nil {
		return errors.Wrap(err, "could not get recipient data")
	}

	var feeRecipient bellatrix.ExecutionAddress
	if !found {
		c.logger.Debug("setting fee recipient to owner address",
			fields.Validator(share.ValidatorPubKey[:]), fields.FeeRecipient(share.OwnerAddress.Bytes()))
		copy(feeRecipient[:], share.OwnerAddress.Bytes())
	} else {
		c.logger.Debug("setting fee recipient to storage data",
			fields.Validator(share.ValidatorPubKey[:]), fields.FeeRecipient(data.FeeRecipient[:]))
		feeRecipient = data.FeeRecipient
	}
	share.SetFeeRecipient(feeRecipient)

	return nil
}

func (c *controller) validatorStart(validator *validators.ValidatorContainer) (bool, error) {
	if c.validatorStartFunc == nil {
		return validator.Start(c.logger, c.networkConfig.PastAlanFork)
	}
	return c.validatorStartFunc(validator)
}

//func (c *controller) startValidatorAndCommittee(v *val)

// startValidator will start the given validator if applicable
func (c *controller) startValidator(v *validators.ValidatorContainer) (bool, error) {
	c.reportValidatorStatus(v.Share().ValidatorPubKey[:], v.Share().BeaconMetadata)
	if v.Share().BeaconMetadata.Index == 0 {
		return false, errors.New("could not start validator: index not found")
	}
	started, err := c.validatorStart(v)
	if err != nil {
		c.metrics.ValidatorError(v.Share().ValidatorPubKey[:])
		return false, errors.Wrap(err, "could not start validator")
	}
	if started {
		c.recentlyStartedValidators++
	}

	return true, nil
}

func (c *controller) startCommittee(vc *validator.Committee) (bool, error) {
	//TODO alan: currently nothing to start in committee?
	// c.logger.Debug("committee started ", zap.String("committee_id", hex.EncodeToString(vc.Operator.ClusterID[:])))
	//cstarted, err := vc.Start() // TODO alan : make it testable
	//if err != nil {
	//	// todo alan: metrics
	//	//c.metrics.ValidatorError(vc.Share.ValidatorPubKey[:])
	//	return false, errors.Wrap(err, "could not start committee")
	//}
	//if cstarted {
	//	c.recentlyStartedCommittees++
	//}

	return true, nil
}

func (c *controller) ForkMonitor(logger *zap.Logger) {
<<<<<<< HEAD
=======
	if c.networkConfig.PastAlanFork() {
		return
	}

	bn := c.beacon.GetBeaconNetwork()

	forkTime := time.Unix(bn.EstimatedTimeAtSlot(bn.FirstSlotAtEpoch(c.networkConfig.AlanForkEpoch)), 0)
	timeUntilFork := time.Until(forkTime)

>>>>>>> 6aac1ae4
	for {
		select {
		case <-c.context.Done():
			return
<<<<<<< HEAD
		case <-time.After(c.networkConfig.SlotDurationSec()):
=======
		case <-time.After(timeUntilFork):
>>>>>>> 6aac1ae4
			if !c.networkConfig.PastAlanFork() {
				continue
			}
			logger.Info("Stopping genesis validators after alan fork")
			c.CleanGenesisValidators()
			return
		}
	}
}

func (c *controller) CleanGenesisValidators() {
	c.validatorsMap.ForEachValidator(func(v *validators.ValidatorContainer) bool {
		if v.GenesisValidator != nil {
			v.GenesisValidator.Stop()
		}
		return true
	})
}

// UpdateValidatorMetaDataLoop updates metadata of validators in an interval
func (c *controller) UpdateValidatorMetaDataLoop() {
	const batchSize = 512
	var sleep = 2 * time.Second

	for {
		// Get the shares to fetch metadata for.
		start := time.Now()
		var existingShares, newShares []*ssvtypes.SSVShare
		c.sharesStorage.Range(nil, func(share *ssvtypes.SSVShare) bool {
			if share.Liquidated {
				return true
			}
			if share.BeaconMetadata == nil && share.MetadataLastUpdated().IsZero() {
				newShares = append(newShares, share)
			} else if time.Since(share.MetadataLastUpdated()) > c.metadataUpdateInterval {
				existingShares = append(existingShares, share)
			}
			return len(newShares) < batchSize
		})

		// Combine validators up to batchSize, prioritizing the new ones.
		shares := newShares
		if remainder := batchSize - len(shares); remainder > 0 {
			end := remainder
			if end > len(existingShares) {
				end = len(existingShares)
			}
			shares = append(shares, existingShares[:end]...)
		}
		for _, share := range shares {
			share.SetMetadataLastUpdated(time.Now())
		}

		filteringTook := time.Since(start)
		if len(shares) > 0 {
			pubKeys := make([][]byte, len(shares))
			for i, s := range shares {
				pubKeys[i] = s.ValidatorPubKey[:]
			}
			err := c.updateValidatorsMetadata(c.logger, pubKeys, c, c.beacon, c.onMetadataUpdated)
			if err != nil {
				c.logger.Warn("failed to update validators metadata", zap.Error(err))
				continue
			}
		}
		c.logger.Debug("updated validators metadata",
			zap.Int("validators", len(shares)),
			zap.Int("new_validators", len(newShares)),
			zap.Uint64("started_validators", c.recentlyStartedValidators),
			zap.Duration("filtering_took", filteringTook),
			fields.Took(time.Since(start)))

		// Only sleep if there aren't more validators to fetch metadata for.
		if len(shares) < batchSize {
			time.Sleep(sleep)
		}
	}
}

func (c *controller) updateValidatorsMetadata(logger *zap.Logger, pks [][]byte, storage beaconprotocol.ValidatorMetadataStorage, beacon beaconprotocol.BeaconNode, onMetadataUpdated func(pk spectypes.ValidatorPK, meta *beaconprotocol.ValidatorMetadata)) error {
	// Fetch metadata for all validators.
	c.recentlyStartedValidators = 0
	beforeUpdate := c.AllActiveIndices(c.beacon.GetBeaconNetwork().EstimatedCurrentEpoch(), false)

	err := beaconprotocol.UpdateValidatorsMetadata(logger, pks, storage, beacon, onMetadataUpdated)
	if err != nil {
		return errors.Wrap(err, "failed to update validators metadata")
	}

	// Refresh duties if there are any new active validators.
	afterUpdate := c.AllActiveIndices(c.beacon.GetBeaconNetwork().EstimatedCurrentEpoch(), false)
	if c.recentlyStartedValidators > 0 || hasNewValidators(beforeUpdate, afterUpdate) {
		c.logger.Debug("new validators found after metadata update",
			zap.Int("before", len(beforeUpdate)),
			zap.Int("after", len(afterUpdate)),
			zap.Uint64("started_validators", c.recentlyStartedValidators),
		)
		select {
		case c.indicesChange <- struct{}{}:
		case <-time.After(2 * c.beacon.GetBeaconNetwork().SlotDurationSec()):
			c.logger.Warn("timed out while notifying DutyScheduler of new validators")
		}
	}
	return nil
}

func hasNewValidators(before []phase0.ValidatorIndex, after []phase0.ValidatorIndex) bool {
	m := make(map[phase0.ValidatorIndex]struct{})
	for _, v := range before {
		m[v] = struct{}{}
	}
	for _, v := range after {
		if _, ok := m[v]; !ok {
			return true
		}
	}
	return false
}

func SetupCommitteeRunners(
	ctx context.Context,
	options validator.Options,
) validator.CommitteeRunnerFunc {
	buildController := func(role spectypes.RunnerRole, valueCheckF specqbft.ProposedValueCheckF) *qbftcontroller.Controller {
		config := &qbft.Config{
			BeaconSigner: options.Signer,
			Domain:       options.NetworkConfig.DomainType(),
			ValueCheckF:  nil, // sets per role type
			ProposerF: func(state *specqbft.State, round specqbft.Round) spectypes.OperatorID {
				leader := specqbft.RoundRobinProposer(state, round)
				//logger.Debug("leader", zap.Int("operator_id", int(leader)))
				return leader
			},
			Storage:     options.Storage.Get(convert.RunnerRole(role)),
			Network:     options.Network,
			Timer:       roundtimer.New(ctx, options.NetworkConfig.Beacon, role, nil),
			CutOffRound: specqbft.Round(specqbft.CutoffRound),
		}
		config.ValueCheckF = valueCheckF

		identifier := func() []byte {
			identifier := spectypes.NewMsgID(options.NetworkConfig.AlanDomainType, options.Operator.CommitteeID[:], role)
			return identifier[:]
		}
		qbftCtrl := qbftcontroller.NewController(identifier, options.Operator, config, options.OperatorSigner, options.FullNode)
		return qbftCtrl
	}

	return func(slot phase0.Slot, shares map[phase0.ValidatorIndex]*spectypes.Share, slashableValidators []spectypes.ShareValidatorPK) *runner.CommitteeRunner {
		// Create a committee runner.
		epoch := options.NetworkConfig.Beacon.GetBeaconNetwork().EstimatedEpochAtSlot(slot)
		valCheck := specssv.BeaconVoteValueCheckF(options.Signer, slot, slashableValidators, epoch)
		crunner := runner.NewCommitteeRunner(
			options.NetworkConfig,
			shares,
			buildController(spectypes.RoleCommittee, valCheck),
			options.Beacon,
			options.Network,
			options.Signer,
			options.OperatorSigner,
			valCheck,
		)
		return crunner.(*runner.CommitteeRunner)
	}
}

// SetupRunners initializes duty runners for the given validator
func SetupRunners(
	ctx context.Context,
	logger *zap.Logger,
	options validator.Options,
) runner.ValidatorDutyRunners {
	if options.SSVShare == nil || options.SSVShare.BeaconMetadata == nil {
		logger.Error("missing validator metadata", zap.String("validator", hex.EncodeToString(options.SSVShare.ValidatorPubKey[:])))
		return runner.ValidatorDutyRunners{} // TODO need to find better way to fix it
	}

	runnersType := []spectypes.RunnerRole{
		spectypes.RoleCommittee,
		spectypes.RoleProposer,
		spectypes.RoleAggregator,
		spectypes.RoleSyncCommitteeContribution,
		spectypes.RoleValidatorRegistration,
		spectypes.RoleVoluntaryExit,
	}

	buildController := func(role spectypes.RunnerRole, valueCheckF specqbft.ProposedValueCheckF) *qbftcontroller.Controller {
		config := &qbft.Config{
			BeaconSigner: options.Signer,
			Domain:       options.NetworkConfig.DomainType(),
			ValueCheckF:  nil, // sets per role type
			ProposerF: func(state *specqbft.State, round specqbft.Round) spectypes.OperatorID {
				leader := specqbft.RoundRobinProposer(state, round)
				//logger.Debug("leader", zap.Int("operator_id", int(leader)))
				return leader
			},
			Storage:     options.Storage.Get(convert.RunnerRole(role)),
			Network:     options.Network,
			Timer:       roundtimer.New(ctx, options.NetworkConfig.Beacon, role, nil),
			CutOffRound: specqbft.Round(specqbft.CutoffRound),
		}
		config.ValueCheckF = valueCheckF

		identifier := func() []byte {
			identifier := spectypes.NewMsgID(options.NetworkConfig.DomainType(), options.SSVShare.Share.ValidatorPubKey[:], role)
			return identifier[:]
		}
		qbftCtrl := qbftcontroller.NewController(identifier, options.Operator, config, options.OperatorSigner, options.FullNode)
		return qbftCtrl
	}

	shareMap := make(map[phase0.ValidatorIndex]*spectypes.Share) // TODO: fill the map
	shareMap[options.SSVShare.ValidatorIndex] = &options.SSVShare.Share

	runners := runner.ValidatorDutyRunners{}
	for _, role := range runnersType {
		switch role {
		//case spectypes.BNRoleAttester:
		//	valCheck := specssv.AttesterValueCheckF(options.Signer, options.NetworkConfig.Beacon.GetBeaconNetwork(), options.SSVShare.Share.ValidatorPubKey, options.SSVShare.BeaconMetadata.Index, options.SSVShare.SharePubKey)
		//	qbftCtrl := buildController(spectypes.BNRoleAttester, valCheck)
		//	runners[role] = runner.NewAttesterRunner(options.NetworkConfig.Beacon.GetBeaconNetwork(), &options.SSVShare.Share, qbftCtrl, options.Beacon, options.Network, options.Signer, options.OperatorSigner, valCheck, 0)
		case spectypes.RoleProposer:
			proposedValueCheck := specssv.ProposerValueCheckF(options.Signer, options.NetworkConfig.Beacon.GetBeaconNetwork(), options.SSVShare.Share.ValidatorPubKey, options.SSVShare.BeaconMetadata.Index, options.SSVShare.SharePubKey)
			qbftCtrl := buildController(spectypes.RoleProposer, proposedValueCheck)
			runners[role] = runner.NewProposerRunner(options.NetworkConfig, options.NetworkConfig.Beacon.GetBeaconNetwork(), shareMap, qbftCtrl, options.Beacon, options.Network, options.Signer, options.OperatorSigner, proposedValueCheck, 0)
		case spectypes.RoleAggregator:
			aggregatorValueCheckF := specssv.AggregatorValueCheckF(options.Signer, options.NetworkConfig.Beacon.GetBeaconNetwork(), options.SSVShare.Share.ValidatorPubKey, options.SSVShare.BeaconMetadata.Index)
			qbftCtrl := buildController(spectypes.RoleAggregator, aggregatorValueCheckF)
			runners[role] = runner.NewAggregatorRunner(options.NetworkConfig, options.NetworkConfig.Beacon.GetBeaconNetwork(), shareMap, qbftCtrl, options.Beacon, options.Network, options.Signer, options.OperatorSigner, aggregatorValueCheckF, 0)
		//case spectypes.BNRoleSyncCommittee:
		//syncCommitteeValueCheckF := specssv.SyncCommitteeValueCheckF(options.Signer, options.NetworkConfig.Beacon.GetBeaconNetwork(), options.SSVShare.ValidatorPubKey, options.SSVShare.BeaconMetadata.Index)
		//qbftCtrl := buildController(spectypes.BNRoleSyncCommittee, syncCommitteeValueCheckF)
		//runners[role] = runner.NewSyncCommitteeRunner(options.NetworkConfig, options.NetworkConfig.Beacon.GetBeaconNetwork(), &options.SSVShare.Share, qbftCtrl, options.Beacon, options.Network, options.Signer, options.OperatorSigner, syncCommitteeValueCheckF, 0)
		case spectypes.RoleSyncCommitteeContribution:
			syncCommitteeContributionValueCheckF := specssv.SyncCommitteeContributionValueCheckF(options.Signer, options.NetworkConfig.Beacon.GetBeaconNetwork(), options.SSVShare.Share.ValidatorPubKey, options.SSVShare.BeaconMetadata.Index)
			qbftCtrl := buildController(spectypes.RoleSyncCommitteeContribution, syncCommitteeContributionValueCheckF)
			runners[role] = runner.NewSyncCommitteeAggregatorRunner(options.NetworkConfig, options.NetworkConfig.Beacon.GetBeaconNetwork(), shareMap, qbftCtrl, options.Beacon, options.Network, options.Signer, options.OperatorSigner, syncCommitteeContributionValueCheckF, 0)
		case spectypes.RoleValidatorRegistration:
			runners[role] = runner.NewValidatorRegistrationRunner(options.NetworkConfig, options.NetworkConfig.Beacon.GetBeaconNetwork(), shareMap, options.Beacon, options.Network, options.Signer, options.OperatorSigner)
		case spectypes.RoleVoluntaryExit:
			runners[role] = runner.NewVoluntaryExitRunner(options.NetworkConfig, options.NetworkConfig.Beacon.GetBeaconNetwork(), shareMap, options.Beacon, options.Network, options.Signer, options.OperatorSigner)
		}
	}
	return runners
}

func SetupGenesisRunners(ctx context.Context, logger *zap.Logger, options validator.Options) genesisrunner.DutyRunners {
	if options.SSVShare == nil || options.SSVShare.BeaconMetadata == nil {
		logger.Error("missing validator metadata", zap.String("validator", hex.EncodeToString(options.SSVShare.ValidatorPubKey[:])))
		return genesisrunner.DutyRunners{} // TODO need to find better way to fix it
	}

	runnersType := []genesisspectypes.BeaconRole{
		genesisspectypes.BNRoleAttester,
		genesisspectypes.BNRoleProposer,
		genesisspectypes.BNRoleAggregator,
		genesisspectypes.BNRoleSyncCommittee,
		genesisspectypes.BNRoleSyncCommitteeContribution,
		genesisspectypes.BNRoleValidatorRegistration,
		genesisspectypes.BNRoleVoluntaryExit,
	}

	share := genesisssvtypes.ConvertToGenesisShare(&options.SSVShare.Share, options.Operator)

	buildController := func(role genesisspectypes.BeaconRole, valueCheckF genesisspecqbft.ProposedValueCheckF) *genesisqbftcontroller.Controller {
		config := &genesisqbft.Config{
			Signer:      options.GenesisOptions.Signer,
			SigningPK:   options.SSVShare.ValidatorPubKey[:],
			Domain:      genesisssvtypes.GetDefaultDomain(),
			ValueCheckF: nil, // sets per role type
			ProposerF: func(state *genesisspecqbft.State, round genesisspecqbft.Round) genesisspectypes.OperatorID {
				leader := genesisspecqbft.RoundRobinProposer(state, round)
				return leader
			},
			Storage:               options.GenesisOptions.Storage.Get(role),
			Network:               options.GenesisOptions.Network,
			Timer:                 genesisroundtimer.New(ctx, options.NetworkConfig.Beacon, role, nil),
			SignatureVerification: true,
		}
		config.ValueCheckF = valueCheckF
		identifier := genesisspectypes.NewMsgID(genesisssvtypes.GetDefaultDomain(), options.SSVShare.Share.ValidatorPubKey[:], role)
		qbftCtrl := genesisqbftcontroller.NewController(identifier[:], share, config, options.FullNode)
		qbftCtrl.NewDecidedHandler = options.GenesisOptions.NewDecidedHandler
		return qbftCtrl
	}

	genesisBeaconNetwork := genesisspectypes.BeaconNetwork(options.NetworkConfig.Beacon.GetBeaconNetwork())

	runners := genesisrunner.DutyRunners{}
	for _, role := range runnersType {
		switch role {
		case genesisspectypes.BNRoleAttester:
			valCheck := genesisspecssv.AttesterValueCheckF(options.GenesisOptions.Signer, genesisBeaconNetwork, options.SSVShare.Share.ValidatorPubKey[:], options.SSVShare.BeaconMetadata.Index, options.SSVShare.SharePubKey)
			qbftCtrl := buildController(genesisspectypes.BNRoleAttester, valCheck)
			runners[role] = genesisrunner.NewAttesterRunnner(options.NetworkConfig, genesisBeaconNetwork, share, qbftCtrl, options.GenesisBeacon, options.GenesisOptions.Network, options.GenesisOptions.Signer, valCheck, 0)
		case genesisspectypes.BNRoleProposer:
			proposedValueCheck := genesisspecssv.ProposerValueCheckF(options.GenesisOptions.Signer, genesisBeaconNetwork, options.SSVShare.Share.ValidatorPubKey[:], options.SSVShare.BeaconMetadata.Index, options.SSVShare.SharePubKey)
			qbftCtrl := buildController(genesisspectypes.BNRoleProposer, proposedValueCheck)
			runners[role] = genesisrunner.NewProposerRunner(options.NetworkConfig, genesisBeaconNetwork, share, qbftCtrl, options.GenesisBeacon, options.GenesisOptions.Network, options.GenesisOptions.Signer, proposedValueCheck, 0)
			runners[role].(*genesisrunner.ProposerRunner).ProducesBlindedBlocks = options.BuilderProposals // apply blinded block flag
		case genesisspectypes.BNRoleAggregator:
			aggregatorValueCheckF := genesisspecssv.AggregatorValueCheckF(options.GenesisOptions.Signer, genesisBeaconNetwork, options.SSVShare.Share.ValidatorPubKey[:], options.SSVShare.BeaconMetadata.Index)
			qbftCtrl := buildController(genesisspectypes.BNRoleAggregator, aggregatorValueCheckF)
			runners[role] = genesisrunner.NewAggregatorRunner(options.NetworkConfig, genesisBeaconNetwork, share, qbftCtrl, options.GenesisBeacon, options.GenesisOptions.Network, options.GenesisOptions.Signer, aggregatorValueCheckF, 0)
		case genesisspectypes.BNRoleSyncCommittee:
			syncCommitteeValueCheckF := genesisspecssv.SyncCommitteeValueCheckF(options.GenesisOptions.Signer, genesisBeaconNetwork, options.SSVShare.ValidatorPubKey[:], options.SSVShare.BeaconMetadata.Index)
			qbftCtrl := buildController(genesisspectypes.BNRoleSyncCommittee, syncCommitteeValueCheckF)
			runners[role] = genesisrunner.NewSyncCommitteeRunner(options.NetworkConfig, genesisBeaconNetwork, share, qbftCtrl, options.GenesisBeacon, options.GenesisOptions.Network, options.GenesisOptions.Signer, syncCommitteeValueCheckF, 0)
		case genesisspectypes.BNRoleSyncCommitteeContribution:
			syncCommitteeContributionValueCheckF := genesisspecssv.SyncCommitteeContributionValueCheckF(options.GenesisOptions.Signer, genesisBeaconNetwork, options.SSVShare.Share.ValidatorPubKey[:], options.SSVShare.BeaconMetadata.Index)
			qbftCtrl := buildController(genesisspectypes.BNRoleSyncCommitteeContribution, syncCommitteeContributionValueCheckF)
			runners[role] = genesisrunner.NewSyncCommitteeAggregatorRunner(options.NetworkConfig, genesisBeaconNetwork, share, qbftCtrl, options.GenesisBeacon, options.GenesisOptions.Network, options.GenesisOptions.Signer, syncCommitteeContributionValueCheckF, 0)
		case genesisspectypes.BNRoleValidatorRegistration:
			qbftCtrl := buildController(genesisspectypes.BNRoleValidatorRegistration, nil)
			runners[role] = genesisrunner.NewValidatorRegistrationRunner(options.NetworkConfig, genesisBeaconNetwork, share, qbftCtrl, options.GenesisBeacon, options.GenesisOptions.Network, options.GenesisOptions.Signer)
		case genesisspectypes.BNRoleVoluntaryExit:
			runners[role] = genesisrunner.NewVoluntaryExitRunner(options.NetworkConfig, genesisBeaconNetwork, share, options.GenesisBeacon, options.GenesisOptions.Network, options.GenesisOptions.Signer)
		}
	}
	return runners
}<|MERGE_RESOLUTION|>--- conflicted
+++ resolved
@@ -1063,11 +1063,7 @@
 		var genesisValidator *genesisvalidator.Validator
 		if !c.networkConfig.PastAlanFork() {
 			genesisOpts := c.genesisValidatorOptions
-<<<<<<< HEAD
-			genesisOpts.SSVShare = genesisssvtypes.ConvertToAlanShare(share, operator)
-=======
 			genesisOpts.SSVShare = genesisssvtypes.ConvertToGenesisSSVShare(share, operator)
->>>>>>> 6aac1ae4
 			genesisOpts.DutyRunners = SetupGenesisRunners(ctx, c.logger, opts)
 
 			genesisValidator = genesisvalidator.NewValidator(ctx, cancel, genesisOpts)
@@ -1247,8 +1243,6 @@
 }
 
 func (c *controller) ForkMonitor(logger *zap.Logger) {
-<<<<<<< HEAD
-=======
 	if c.networkConfig.PastAlanFork() {
 		return
 	}
@@ -1258,16 +1252,11 @@
 	forkTime := time.Unix(bn.EstimatedTimeAtSlot(bn.FirstSlotAtEpoch(c.networkConfig.AlanForkEpoch)), 0)
 	timeUntilFork := time.Until(forkTime)
 
->>>>>>> 6aac1ae4
 	for {
 		select {
 		case <-c.context.Done():
 			return
-<<<<<<< HEAD
-		case <-time.After(c.networkConfig.SlotDurationSec()):
-=======
 		case <-time.After(timeUntilFork):
->>>>>>> 6aac1ae4
 			if !c.networkConfig.PastAlanFork() {
 				continue
 			}
