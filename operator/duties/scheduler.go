package duties

import (
	"bytes"
	"context"
	"fmt"
	"math/big"
	"sync"
	"time"

	eth2client "github.com/attestantio/go-eth2-client"
	eth2apiv1 "github.com/attestantio/go-eth2-client/api/v1"
	"github.com/attestantio/go-eth2-client/spec/phase0"
	ethtypes "github.com/ethereum/go-ethereum/core/types"
	"github.com/prometheus/client_golang/prometheus"
	"github.com/prometheus/client_golang/prometheus/promauto"
	"github.com/prysmaticlabs/prysm/v4/async/event"
	"github.com/sourcegraph/conc/pool"
	spectypes "github.com/ssvlabs/ssv-spec/types"
	"go.uber.org/zap"

	"github.com/ssvlabs/ssv/beacon/goclient"
	"github.com/ssvlabs/ssv/logging"
	"github.com/ssvlabs/ssv/logging/fields"
	"github.com/ssvlabs/ssv/networkconfig"
	"github.com/ssvlabs/ssv/operator/duties/dutystore"
	"github.com/ssvlabs/ssv/operator/slotticker"
	"github.com/ssvlabs/ssv/protocol/v2/types"
)

//go:generate mockgen -package=mocks -destination=./mocks/scheduler.go -source=./scheduler.go

var slotDelayHistogram = promauto.NewHistogram(prometheus.HistogramOpts{
	Name:    "slot_ticker_delay_milliseconds",
	Help:    "The delay in milliseconds of the slot ticker",
	Buckets: []float64{5, 10, 20, 100, 500, 5000}, // Buckets in milliseconds. Adjust as per your needs.
})

func init() {
	logger := zap.L()
	if err := prometheus.Register(slotDelayHistogram); err != nil {
		logger.Debug("could not register prometheus collector")
	}
}

const (
	// blockPropagationDelay time to propagate around the nodes
	// before kicking off duties for the block's slot.
	blockPropagationDelay = 200 * time.Millisecond
)

type SlotTicker interface {
	Next() <-chan time.Time
	Slot() phase0.Slot
}

type BeaconNode interface {
	AttesterDuties(ctx context.Context, epoch phase0.Epoch, validatorIndices []phase0.ValidatorIndex) ([]*eth2apiv1.AttesterDuty, error)
	ProposerDuties(ctx context.Context, epoch phase0.Epoch, validatorIndices []phase0.ValidatorIndex) ([]*eth2apiv1.ProposerDuty, error)
	SyncCommitteeDuties(ctx context.Context, epoch phase0.Epoch, indices []phase0.ValidatorIndex) ([]*eth2apiv1.SyncCommitteeDuty, error)
	Events(ctx context.Context, topics []string, handler eth2client.EventHandlerFunc) error
	SubmitBeaconCommitteeSubscriptions(ctx context.Context, subscription []*eth2apiv1.BeaconCommitteeSubscription) error
	SubmitSyncCommitteeSubscriptions(ctx context.Context, subscription []*eth2apiv1.SyncCommitteeSubscription) error
}

type ExecutionClient interface {
	BlockByNumber(ctx context.Context, blockNumber *big.Int) (*ethtypes.Block, error)
}

// ValidatorProvider represents the component that controls validators via the scheduler
type ValidatorProvider interface {
	ParticipatingValidators(epoch phase0.Epoch) []*types.SSVShare
	SelfParticipatingValidators(epoch phase0.Epoch) []*types.SSVShare
	Validator(pubKey []byte) *types.SSVShare
}

type ExecuteDutyFunc func(logger *zap.Logger, duty *spectypes.BeaconDuty)
type ExecuteCommitteeDutyFunc func(logger *zap.Logger, committeeID spectypes.ClusterID, duty *spectypes.CommitteeDuty)

type SchedulerOptions struct {
<<<<<<< HEAD
	Ctx                  context.Context
	BeaconNode           BeaconNode
	ExecutionClient      ExecutionClient
	Network              networkconfig.NetworkConfig
	ValidatorProvider    ValidatorProvider
	ExecuteDuty          ExecuteDutyFunc
	ExecuteCommitteeDuty ExecuteCommitteeDutyFunc
	IndicesChg           chan struct{}
	ValidatorExitCh      <-chan ExitDescriptor
	SlotTickerProvider   slotticker.Provider
	BuilderProposals     bool
	DutyStore            *dutystore.Store
}

type Scheduler struct {
	beaconNode           BeaconNode
	executionClient      ExecutionClient
	network              networkconfig.NetworkConfig
	ValidatorProvider    ValidatorProvider
	slotTickerProvider   slotticker.Provider
	executeDuty          ExecuteDutyFunc
	executeCommitteeDuty ExecuteCommitteeDutyFunc
	builderProposals     bool
=======
	Ctx                 context.Context
	BeaconNode          BeaconNode
	ExecutionClient     ExecutionClient
	Network             networkconfig.NetworkConfig
	ValidatorController ValidatorController
	ExecuteDuty         ExecuteDutyFunc
	IndicesChg          chan struct{}
	ValidatorExitCh     <-chan ExitDescriptor
	SlotTickerProvider  slotticker.Provider
	DutyStore           *dutystore.Store
}

type Scheduler struct {
	beaconNode          BeaconNode
	executionClient     ExecutionClient
	network             networkconfig.NetworkConfig
	validatorController ValidatorController
	slotTickerProvider  slotticker.Provider
	executeDuty         ExecuteDutyFunc
>>>>>>> a64d23de

	handlers            []dutyHandler
	blockPropagateDelay time.Duration

	reorg      chan ReorgEvent
	indicesChg chan struct{}
	ticker     slotticker.SlotTicker
	waitCond   *sync.Cond
	pool       *pool.ContextPool

	headSlot                  phase0.Slot
	lastBlockEpoch            phase0.Epoch
	currentDutyDependentRoot  phase0.Root
	previousDutyDependentRoot phase0.Root
}

func NewScheduler(opts *SchedulerOptions) *Scheduler {
	dutyStore := opts.DutyStore
	if dutyStore == nil {
		dutyStore = dutystore.New()
	}

	s := &Scheduler{
<<<<<<< HEAD
		beaconNode:           opts.BeaconNode,
		executionClient:      opts.ExecutionClient,
		network:              opts.Network,
		slotTickerProvider:   opts.SlotTickerProvider,
		executeDuty:          opts.ExecuteDuty,
		executeCommitteeDuty: opts.ExecuteCommitteeDuty,
		ValidatorProvider:    opts.ValidatorProvider,
		builderProposals:     opts.BuilderProposals,
		indicesChg:           opts.IndicesChg,
		blockPropagateDelay:  blockPropagationDelay,
=======
		beaconNode:          opts.BeaconNode,
		executionClient:     opts.ExecutionClient,
		network:             opts.Network,
		slotTickerProvider:  opts.SlotTickerProvider,
		executeDuty:         opts.ExecuteDuty,
		validatorController: opts.ValidatorController,
		indicesChg:          opts.IndicesChg,
		blockPropagateDelay: blockPropagationDelay,
>>>>>>> a64d23de

		handlers: []dutyHandler{
			NewAttesterHandler(dutyStore.Attester),
			NewProposerHandler(dutyStore.Proposer),
			NewSyncCommitteeHandler(dutyStore.SyncCommittee),
			NewVoluntaryExitHandler(opts.ValidatorExitCh),
<<<<<<< HEAD
			NewCommitteeHandler(dutyStore.Attester, dutyStore.SyncCommittee),
=======
			NewValidatorRegistrationHandler(),
>>>>>>> a64d23de
		},

		ticker:   opts.SlotTickerProvider(),
		reorg:    make(chan ReorgEvent),
		waitCond: sync.NewCond(&sync.Mutex{}),
	}

	return s
}

type ReorgEvent struct {
	Slot     phase0.Slot
	Previous bool
	Current  bool
}

// Start initializes the Scheduler and begins its operation.
// Note: This function includes blocking operations, especially within the handler's HandleInitialDuties call,
// which will block until initial duties are fully handled.
func (s *Scheduler) Start(ctx context.Context, logger *zap.Logger) error {
	logger = logger.Named(logging.NameDutyScheduler)
	logger.Info("duty scheduler started")

	// Subscribe to head events. This allows us to go early for attestations & sync committees if a block arrives,
	// as well as re-request duties if there is a change in beacon block.
	if err := s.beaconNode.Events(ctx, []string{"head"}, s.HandleHeadEvent(logger)); err != nil {
		return fmt.Errorf("failed to subscribe to head events: %w", err)
	}

	s.pool = pool.New().WithContext(ctx).WithCancelOnError()

	indicesChangeFeed := NewEventFeed[struct{}]()
	reorgFeed := NewEventFeed[ReorgEvent]()

	for _, handler := range s.handlers {
		indicesChangeCh := make(chan struct{})
		indicesChangeFeed.Subscribe(indicesChangeCh)
		reorgCh := make(chan ReorgEvent)
		reorgFeed.Subscribe(reorgCh)

		handler.Setup(
			handler.Name(),
			logger,
			s.beaconNode,
			s.executionClient,
			s.network,
			s.ValidatorProvider,
			s.ExecuteDuties,
			s.ExecuteCommitteeDuties,
			s.slotTickerProvider,
			reorgCh,
			indicesChangeCh,
		)

		// This call is blocking.
		handler.HandleInitialDuties(ctx)

		handler := handler
		s.pool.Go(func(ctx context.Context) error {
			// Wait for the head event subscription to complete before starting the handler.
			handler.HandleDuties(ctx)
			return nil
		})
	}

	go s.SlotTicker(ctx)

	go indicesChangeFeed.FanOut(ctx, s.indicesChg)
	go reorgFeed.FanOut(ctx, s.reorg)

	return nil
}

func (s *Scheduler) Wait() error {
	return s.pool.Wait()
}

type EventFeed[T any] struct {
	feed *event.Feed
}

func NewEventFeed[T any]() *EventFeed[T] {
	return &EventFeed[T]{
		feed: &event.Feed{},
	}
}

func (f *EventFeed[T]) Subscribe(ch chan<- T) event.Subscription {
	return f.feed.Subscribe(ch)
}

func (f *EventFeed[T]) Send(item T) {
	_ = f.feed.Send(item)
}

func (f *EventFeed[T]) FanOut(ctx context.Context, in <-chan T) {
	for {
		select {
		case <-ctx.Done():
			return
		case item, ok := <-in:
			if !ok {
				return
			}
			// Fan out the message to all subscribers.
			f.Send(item)
		}
	}
}

// SlotTicker handles the "head" events from the beacon node.
func (s *Scheduler) SlotTicker(ctx context.Context) {
	for {
		select {
		case <-ctx.Done():
			return
		case <-s.ticker.Next():
			slot := s.ticker.Slot()

			delay := s.network.SlotDurationSec() / time.Duration(goclient.IntervalsPerSlot) /* a third of the slot duration */
			finalTime := s.network.Beacon.GetSlotStartTime(slot).Add(delay)
			waitDuration := time.Until(finalTime)

			if waitDuration > 0 {
				time.Sleep(waitDuration)

				// Lock the mutex before broadcasting
				s.waitCond.L.Lock()
				s.headSlot = slot
				s.waitCond.Broadcast()
				s.waitCond.L.Unlock()
			}
		}
	}
}

// HandleHeadEvent handles the "head" events from the beacon node.
func (s *Scheduler) HandleHeadEvent(logger *zap.Logger) func(event *eth2apiv1.Event) {
	return func(event *eth2apiv1.Event) {
		if event.Data == nil {
			return
		}

		var zeroRoot phase0.Root

		data := event.Data.(*eth2apiv1.HeadEvent)
		if data.Slot != s.network.Beacon.EstimatedCurrentSlot() {
			return
		}

		// check for reorg
		epoch := s.network.Beacon.EstimatedEpochAtSlot(data.Slot)
		buildStr := fmt.Sprintf("e%v-s%v-#%v", epoch, data.Slot, data.Slot%32+1)
		logger := logger.With(zap.String("epoch_slot_pos", buildStr))
		if s.lastBlockEpoch != 0 {
			if epoch > s.lastBlockEpoch {
				// Change of epoch.
				// Ensure that the new previous dependent root is the same as the old current root.
				if !bytes.Equal(s.previousDutyDependentRoot[:], zeroRoot[:]) &&
					!bytes.Equal(s.currentDutyDependentRoot[:], data.PreviousDutyDependentRoot[:]) {
					logger.Debug("🔀 Previous duty dependent root has changed on epoch transition",
						zap.String("old_current_dependent_root", fmt.Sprintf("%#x", s.currentDutyDependentRoot[:])),
						zap.String("new_previous_dependent_root", fmt.Sprintf("%#x", data.PreviousDutyDependentRoot[:])))

					s.reorg <- ReorgEvent{
						Slot:     data.Slot,
						Previous: true,
					}
				}
			} else {
				// Same epoch
				// Ensure that the previous dependent roots are the same.
				if !bytes.Equal(s.previousDutyDependentRoot[:], zeroRoot[:]) &&
					!bytes.Equal(s.previousDutyDependentRoot[:], data.PreviousDutyDependentRoot[:]) {
					logger.Debug("🔀 Previous duty dependent root has changed",
						zap.String("old_previous_dependent_root", fmt.Sprintf("%#x", s.previousDutyDependentRoot[:])),
						zap.String("new_previous_dependent_root", fmt.Sprintf("%#x", data.PreviousDutyDependentRoot[:])))

					s.reorg <- ReorgEvent{
						Slot:     data.Slot,
						Previous: true,
					}
				}

				// Ensure that the current dependent roots are the same.
				if !bytes.Equal(s.currentDutyDependentRoot[:], zeroRoot[:]) &&
					!bytes.Equal(s.currentDutyDependentRoot[:], data.CurrentDutyDependentRoot[:]) {
					logger.Debug("🔀 Current duty dependent root has changed",
						zap.String("old_current_dependent_root", fmt.Sprintf("%#x", s.currentDutyDependentRoot[:])),
						zap.String("new_current_dependent_root", fmt.Sprintf("%#x", data.CurrentDutyDependentRoot[:])))

					s.reorg <- ReorgEvent{
						Slot:    data.Slot,
						Current: true,
					}
				}
			}
		}

		s.lastBlockEpoch = epoch
		s.previousDutyDependentRoot = data.PreviousDutyDependentRoot
		s.currentDutyDependentRoot = data.CurrentDutyDependentRoot

		currentTime := time.Now()
		delay := s.network.SlotDurationSec() / time.Duration(goclient.IntervalsPerSlot) /* a third of the slot duration */
		slotStartTimeWithDelay := s.network.Beacon.GetSlotStartTime(data.Slot).Add(delay)
		if currentTime.Before(slotStartTimeWithDelay) {
			logger.Debug("🏁 Head event: Block arrived before 1/3 slot", zap.Duration("time_saved", slotStartTimeWithDelay.Sub(currentTime)))

			// We give the block some time to propagate around the rest of the
			// nodes before kicking off duties for the block's slot.
			time.Sleep(s.blockPropagateDelay)

			s.waitCond.L.Lock()
			s.headSlot = data.Slot
			s.waitCond.Broadcast()
			s.waitCond.L.Unlock()
		}
	}
}

// ExecuteDuties tries to execute the given duties
func (s *Scheduler) ExecuteDuties(logger *zap.Logger, duties []*spectypes.BeaconDuty) {
	for _, duty := range duties {
		duty := duty
		logger := s.loggerWithDutyContext(logger, duty)
		slotDelay := time.Since(s.network.Beacon.GetSlotStartTime(duty.Slot))
		if slotDelay >= 100*time.Millisecond {
			logger.Debug("⚠️ late duty execution", zap.Int64("slot_delay", slotDelay.Milliseconds()))
		}
		slotDelayHistogram.Observe(float64(slotDelay.Milliseconds()))
		go func() {
			if duty.Type == spectypes.BNRoleAttester || duty.Type == spectypes.BNRoleSyncCommittee {
				s.waitOneThirdOrValidBlock(duty.Slot)
			}
			s.executeDuty(logger, duty)
		}()
	}
}

// ExecuteCommitteeDuties tries to execute the given committee duties
func (s *Scheduler) ExecuteCommitteeDuties(logger *zap.Logger, duties map[[32]byte]*spectypes.CommitteeDuty) {
	for committeeID, duty := range duties {
		committeeID := committeeID
		duty := duty
		//logger := s.loggerWithDutyContext(logger, duty)
		slotDelay := time.Since(s.network.Beacon.GetSlotStartTime(duty.Slot))
		if slotDelay >= 100*time.Millisecond {
			logger.Debug("⚠️ late duty execution", zap.Int64("slot_delay", slotDelay.Milliseconds()))
		}
		slotDelayHistogram.Observe(float64(slotDelay.Milliseconds()))
		go func() {
			s.waitOneThirdOrValidBlock(duty.Slot)
			s.executeCommitteeDuty(logger, committeeID, duty)
		}()
	}
}

// loggerWithDutyContext returns an instance of logger with the given duty's information
func (s *Scheduler) loggerWithDutyContext(logger *zap.Logger, duty *spectypes.BeaconDuty) *zap.Logger {
	return logger.
		With(fields.BeaconRole(duty.Type)).
		With(zap.Uint64("committee_index", uint64(duty.CommitteeIndex))).
		With(fields.CurrentSlot(s.network.Beacon.EstimatedCurrentSlot())).
		With(fields.Slot(duty.Slot)).
		With(fields.Epoch(s.network.Beacon.EstimatedEpochAtSlot(duty.Slot))).
		With(fields.PubKey(duty.PubKey[:])).
		With(fields.StartTimeUnixMilli(s.network.Beacon.GetSlotStartTime(duty.Slot)))
}

// waitOneThirdOrValidBlock waits until one-third of the slot has transpired (SECONDS_PER_SLOT / 3 seconds after the start of slot)
func (s *Scheduler) waitOneThirdOrValidBlock(slot phase0.Slot) {
	// Wait for the event or signal
	s.waitCond.L.Lock()
	for s.headSlot < slot {
		s.waitCond.Wait()
	}
	s.waitCond.L.Unlock()
}

func indicesFromShares(shares []*types.SSVShare) []phase0.ValidatorIndex {
	indices := make([]phase0.ValidatorIndex, len(shares))
	for i, share := range shares {
		if share.BeaconMetadata == nil || share.BeaconMetadata.Index == 0 {
			continue
		}
		indices[i] = share.BeaconMetadata.Index
	}
	return indices
}<|MERGE_RESOLUTION|>--- conflicted
+++ resolved
@@ -78,7 +78,6 @@
 type ExecuteCommitteeDutyFunc func(logger *zap.Logger, committeeID spectypes.ClusterID, duty *spectypes.CommitteeDuty)
 
 type SchedulerOptions struct {
-<<<<<<< HEAD
 	Ctx                  context.Context
 	BeaconNode           BeaconNode
 	ExecutionClient      ExecutionClient
@@ -89,7 +88,6 @@
 	IndicesChg           chan struct{}
 	ValidatorExitCh      <-chan ExitDescriptor
 	SlotTickerProvider   slotticker.Provider
-	BuilderProposals     bool
 	DutyStore            *dutystore.Store
 }
 
@@ -101,28 +99,6 @@
 	slotTickerProvider   slotticker.Provider
 	executeDuty          ExecuteDutyFunc
 	executeCommitteeDuty ExecuteCommitteeDutyFunc
-	builderProposals     bool
-=======
-	Ctx                 context.Context
-	BeaconNode          BeaconNode
-	ExecutionClient     ExecutionClient
-	Network             networkconfig.NetworkConfig
-	ValidatorController ValidatorController
-	ExecuteDuty         ExecuteDutyFunc
-	IndicesChg          chan struct{}
-	ValidatorExitCh     <-chan ExitDescriptor
-	SlotTickerProvider  slotticker.Provider
-	DutyStore           *dutystore.Store
-}
-
-type Scheduler struct {
-	beaconNode          BeaconNode
-	executionClient     ExecutionClient
-	network             networkconfig.NetworkConfig
-	validatorController ValidatorController
-	slotTickerProvider  slotticker.Provider
-	executeDuty         ExecuteDutyFunc
->>>>>>> a64d23de
 
 	handlers            []dutyHandler
 	blockPropagateDelay time.Duration
@@ -146,7 +122,6 @@
 	}
 
 	s := &Scheduler{
-<<<<<<< HEAD
 		beaconNode:           opts.BeaconNode,
 		executionClient:      opts.ExecutionClient,
 		network:              opts.Network,
@@ -154,30 +129,15 @@
 		executeDuty:          opts.ExecuteDuty,
 		executeCommitteeDuty: opts.ExecuteCommitteeDuty,
 		ValidatorProvider:    opts.ValidatorProvider,
-		builderProposals:     opts.BuilderProposals,
 		indicesChg:           opts.IndicesChg,
 		blockPropagateDelay:  blockPropagationDelay,
-=======
-		beaconNode:          opts.BeaconNode,
-		executionClient:     opts.ExecutionClient,
-		network:             opts.Network,
-		slotTickerProvider:  opts.SlotTickerProvider,
-		executeDuty:         opts.ExecuteDuty,
-		validatorController: opts.ValidatorController,
-		indicesChg:          opts.IndicesChg,
-		blockPropagateDelay: blockPropagationDelay,
->>>>>>> a64d23de
 
 		handlers: []dutyHandler{
 			NewAttesterHandler(dutyStore.Attester),
 			NewProposerHandler(dutyStore.Proposer),
 			NewSyncCommitteeHandler(dutyStore.SyncCommittee),
 			NewVoluntaryExitHandler(opts.ValidatorExitCh),
-<<<<<<< HEAD
 			NewCommitteeHandler(dutyStore.Attester, dutyStore.SyncCommittee),
-=======
-			NewValidatorRegistrationHandler(),
->>>>>>> a64d23de
 		},
 
 		ticker:   opts.SlotTickerProvider(),
